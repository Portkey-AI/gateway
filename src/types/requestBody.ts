--- conflicted
+++ resolved
@@ -64,14 +64,11 @@
   vertexRegion?: string;
   vertexProjectId?: string;
 
-<<<<<<< HEAD
   afterRequestHooks?: any;
   beforeRequestHooks?: any;
-=======
   /** OpenAI specific */
   openaiProject?: string;
   openaiOrganization?: string;
->>>>>>> ee70db2f
 }
 
 /**
