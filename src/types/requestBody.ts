import { HookObject } from '../middlewares/hooks/types';

/**
 * Settings for retrying requests.
 * @interface
 */
interface RetrySettings {
  /** The maximum number of retry attempts. */
  attempts: number;
  /** The HTTP status codes on which to retry. */
  onStatusCodes: number[];
}

interface CacheSettings {
  mode: string;
  maxAge?: number;
}

export enum StrategyModes {
  LOADBALANCE = 'loadbalance',
  FALLBACK = 'fallback',
  SINGLE = 'single',
  CONDITIONAL = 'conditional',
}

interface Strategy {
  mode: StrategyModes;
  onStatusCodes?: Array<number>;
  conditions?: {
    query: {
      [key: string]: any;
    };
    then: string;
  }[];
  default?: string;
}

/**
 * Configuration for an AI provider.
 * @interface
 */
export interface Options {
  /** The name of the provider. */
  provider: string | undefined;
  /** The name of the API key for the provider. */
  virtualKey?: string;
  /** The API key for the provider. */
  apiKey?: string;
  /** The weight of the provider, used for load balancing. */
  weight?: number;
  /** The retry settings for the provider. */
  retry?: RetrySettings;
  /** The parameters to override in the request. */
  overrideParams?: Params;
  /** The actual url used to make llm calls */
  urlToFetch?: string;
  /** Azure specific */
  resourceName?: string;
  deploymentId?: string;
  apiVersion?: string;
  adAuth?: string;
  azureModelName?: string;
  /** Workers AI specific */
  workersAiAccountId?: string;
  /** The parameter to set custom base url */
  customHost?: string;
  /** The parameter to set list of headers to be forwarded as-is to the provider */
  forwardHeaders?: string[];
  /** provider option index picked based on weight in loadbalance mode */
  index?: number;
  cache?: CacheSettings | string;
  metadata?: Record<string, string>;
  requestTimeout?: number;
  /** AWS Bedrock specific */
  awsSecretAccessKey?: string;
  awsAccessKeyId?: string;
  awsSessionToken?: string;
  awsRegion?: string;

  /** Hugging Face specific */
  huggingfaceBaseUrl?: string;

  /** Google Vertex AI specific */
  vertexRegion?: string;
  vertexProjectId?: string;
  vertexServiceAccountJson?: Record<string, any>;

  afterRequestHooks?: HookObject[];
  beforeRequestHooks?: HookObject[];
  /** OpenAI specific */
  openaiProject?: string;
  openaiOrganization?: string;

  /** Azure Inference Specific */
  azureRegion?: string;
  azureDeploymentName?: string;
  azureDeploymentType?: 'managed' | 'serverless';
  azureEndpointName?: string;
  azureApiVersion?: string;

  /** The parameter to determine if extra non-openai compliant fields should be returned in response */
  strictOpenAiCompliance?: boolean;
<<<<<<< HEAD
  mistralFimCompletion?: String;
=======

  /** Anthropic specific headers */
  anthropicBeta?: string;
  anthropicVersion?: string;
>>>>>>> 3f5ffdbb
}

/**
 * Configuration for an AI provider.
 * @interface
 */
export interface Targets {
  name?: string;
  strategy?: Strategy;
  /** The name of the provider. */
  provider?: string | undefined;
  /** The name of the API key for the provider. */
  virtualKey?: string;
  /** The API key for the provider. */
  apiKey?: string;
  /** The weight of the provider, used for load balancing. */
  weight?: number;
  /** The retry settings for the provider. */
  retry?: RetrySettings;
  /** The parameters to override in the request. */
  overrideParams?: Params;
  /** The actual url used to make llm calls */
  urlToFetch?: string;
  /** Azure specific */
  resourceName?: string;
  deploymentId?: string;
  apiVersion?: string;
  adAuth?: string;
  /** provider option index picked based on weight in loadbalance mode */
  index?: number;
  cache?: CacheSettings | string;
  targets?: Targets[];
}

/**
 * Configuration for handling the request.
 * @interface
 */
export interface Config {
  /** The mode for handling the request. It can be "single", "fallback", "loadbalance", or "scientist". */
  mode: 'single' | 'fallback' | 'loadbalance' | 'scientist';
  /** The configuration for the provider(s). */
  options: Options[];
  targets?: Targets[];
  cache?: CacheSettings;
  retry?: RetrySettings;
  strategy?: Strategy;
  customHost?: string;
}

/**
 * A message content type.
 * @interface
 */
export interface ContentType {
  type: string;
  text?: string;
  image_url?: {
    url: string;
    detail?: string;
  };
}

export interface ToolCall {
  id: string;
  type: string;
  function: {
    name: string;
    arguments: string;
  };
}

export type OpenAIMessageRole =
  | 'system'
  | 'user'
  | 'assistant'
  | 'function'
  | 'tool';

/**
 * A message in the conversation.
 * @interface
 */
export interface Message {
  /** The role of the message sender. It can be 'system', 'user', 'assistant', or 'function'. */
  role: OpenAIMessageRole;
  /** The content of the message. */
  content?: string | ContentType[];
  /** The name of the function to call, if any. */
  name?: string;
  /** The function call to make, if any. */
  function_call?: any;
  tool_calls?: any;
  tool_call_id?: string;
  citationMetadata?: CitationMetadata;
}

export interface AnthropicPromptCache {
  cache_control?: { type: 'ephemeral' };
}

export interface CitationMetadata {
  citationSources?: CitationSource[];
}

export interface CitationSource {
  startIndex?: number;
  endIndex?: number;
  uri?: string;
  license?: string;
}

/**
 * A JSON schema.
 * @interface
 */
export interface JsonSchema {
  /** The schema definition, indexed by key. */
  [key: string]: any;
}

/**
 * A function in the conversation.
 * @interface
 */
export interface Function {
  /** The name of the function. */
  name: string;
  /** A description of the function. */
  description?: string;
  /** The parameters for the function. */
  parameters?: JsonSchema;
}

export interface ToolChoiceObject {
  type: string;
  function: {
    name: string;
  };
}

export type ToolChoice = ToolChoiceObject | 'none' | 'auto' | 'required';

/**
 * A tool in the conversation.
 *
 * `cache_control` is extended to support for prompt-cache
 *
 * @interface
 */
export interface Tool extends AnthropicPromptCache {
  /** The name of the function. */
  type: string;
  /** A description of the function. */
  function?: Function;
}

/**
 * The parameters for the request.
 * @interface
 */
export interface Params {
  model?: string;
  prompt?: string | string[];
  messages?: Message[];
  functions?: Function[];
  function_call?: 'none' | 'auto' | { name: string };
  max_tokens?: number;
  temperature?: number;
  top_p?: number;
  n?: number;
  stream?: boolean;
  logprobs?: number;
  echo?: boolean;
  stop?: string | string[];
  presence_penalty?: number;
  frequency_penalty?: number;
  best_of?: number;
  logit_bias?: { [key: string]: number };
  user?: string;
  context?: string;
  examples?: Examples[];
  top_k?: number;
  tools?: Tool[];
  tool_choice?: ToolChoice;
  response_format?: { type: 'json_object' | 'text' };
  // Google Vertex AI specific
  safety_settings?: any;
}

interface Examples {
  input?: Message;
  output?: Message;
}

/**
 * The full structure of the request body.
 * @interface
 */
interface FullRequestBody {
  /** The configuration for handling the request. */
  config: Config;
  /** The parameters for the request. */
  params: Params;
}

/**
 * A shortened structure of the request body, with a simpler configuration.
 * @interface
 */
export interface ShortConfig {
  /** The name of the provider. */
  provider: string;
  /** The name of the API key for the provider. */
  virtualKey?: string;
  /** The API key for the provider. */
  apiKey?: string;
  cache?: CacheSettings;
  retry?: RetrySettings;
  resourceName?: string;
  deploymentId?: string;
  azureModelName?: string;
  workersAiAccountId?: string;
  apiVersion?: string;
  customHost?: string;
  // Google Vertex AI specific
  vertexRegion?: string;
  vertexProjectId?: string;
}

/**
 * The shortened structure of the request body.
 * @interface
 */
interface ShortRequestBody {
  /** The simplified configuration for handling the request. */
  config: ShortConfig;
  /** The parameters for the request. */
  params: Params;
}

/**
 * The request body, which can be either a `FullRequestBody` or a `ShortRequestBody`.
 * @type
 */
export type RequestBody = FullRequestBody | ShortRequestBody;<|MERGE_RESOLUTION|>--- conflicted
+++ resolved
@@ -100,14 +100,11 @@
 
   /** The parameter to determine if extra non-openai compliant fields should be returned in response */
   strictOpenAiCompliance?: boolean;
-<<<<<<< HEAD
+  /** Parameter to determine if fim/completions endpoint is to be used */
   mistralFimCompletion?: String;
-=======
-
   /** Anthropic specific headers */
   anthropicBeta?: string;
   anthropicVersion?: string;
->>>>>>> 3f5ffdbb
 }
 
 /**
