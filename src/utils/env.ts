--- conflicted
+++ resolved
@@ -128,13 +128,11 @@
   HTTP_PROXY: getValueOrFileContents(process.env.HTTP_PROXY),
   HTTPS_PROXY: getValueOrFileContents(process.env.HTTPS_PROXY),
 
-<<<<<<< HEAD
+  APM_LOGGER: getValueOrFileContents(process.env.APM_LOGGER),
+
   TRUSTED_CUSTOM_HOSTS: getValueOrFileContents(
     process.env.TRUSTED_CUSTOM_HOSTS
   ),
-=======
-  APM_LOGGER: getValueOrFileContents(process.env.APM_LOGGER),
->>>>>>> 093cf323
 };
 
 export const Environment = (c?: Context) => {
