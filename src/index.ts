--- conflicted
+++ resolved
@@ -40,12 +40,7 @@
 import { logger } from './apm';
 // Config
 import conf from '../conf.json';
-<<<<<<< HEAD
-=======
-import modelResponsesHandler from './handlers/modelResponsesHandler';
-import { messagesCountTokensHandler } from './handlers/messagesCountTokensHandler';
 import { createCacheBackendsRedis } from './shared/services/cache';
->>>>>>> 80c25935
 
 // Create a new Hono server instance
 const app = new Hono();
