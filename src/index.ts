--- conflicted
+++ resolved
@@ -37,15 +37,12 @@
 // Config
 import conf from '../conf.json';
 import modelResponsesHandler from './handlers/modelResponsesHandler';
-<<<<<<< HEAD
 import {
   createCacheBackendsLocal,
   createCacheBackendsRedis,
   createCacheBackendsCF,
 } from './shared/services/cache';
-=======
 import { messagesCountTokensHandler } from './handlers/messagesCountTokensHandler';
->>>>>>> c1c7e7d3
 
 // Create a new Hono server instance
 const app = new Hono();
