--- conflicted
+++ resolved
@@ -22,11 +22,8 @@
 import { compress } from 'hono/compress';
 import { getRuntimeKey } from 'hono/adapter';
 import { imageGenerationsHandler } from './handlers/imageGenerationsHandler';
-<<<<<<< HEAD
 import { createSpeechHandler } from './handlers/createSpeechHandler';
-=======
 import conf from '../conf.json';
->>>>>>> bb2bf380
 
 // Create a new Hono server instance
 const app = new Hono();
