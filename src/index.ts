--- conflicted
+++ resolved
@@ -4,15 +4,9 @@
  * @module index
  */
 
-<<<<<<< HEAD
-import { Hono } from "hono";
-import { prettyJSON } from "hono/pretty-json";
-import { HTTPException } from "hono/http-exception";
-=======
 import { Hono } from 'hono';
 import { prettyJSON } from 'hono/pretty-json';
 import { HTTPException } from 'hono/http-exception';
->>>>>>> 0454d41b
 // import { env } from 'hono/adapter' // Have to set this up for multi-environment deployment
 
 import { completeHandler } from './handlers/completeHandler';
@@ -39,15 +33,7 @@
 
 app.use('*', (c, next) => {
   const runtime = getRuntimeKey();
-<<<<<<< HEAD
-  if (
-    runtime !== "lagon" &&
-    runtime !== "workerd" &&
-    runtime !== "edge-light"
-  ) {
-=======
-  if (runtime !== 'lagon' && runtime !== 'workerd') {
->>>>>>> 0454d41b
+  if (runtime !== 'lagon' && runtime !== 'workerd' && runtime !== 'edge-light') {
     return compress()(c, next);
   }
   return next();
@@ -78,11 +64,7 @@
     return err.getResponse();
   }
   c.status(500);
-<<<<<<< HEAD
-  return c.json({ status: "failure", message: err.message });
-=======
   return c.json({ status: 'failure', message: err.message });
->>>>>>> 0454d41b
 });
 
 /**
@@ -110,11 +92,7 @@
  * POST route for '/v1/chat/completions'.
  * Handles requests by passing them to the chatCompletionsHandler.
  */
-<<<<<<< HEAD
-app.post("/v1/chat/completions", requestValidator, chatCompletionsHandler);
-=======
 app.post('/v1/chat/completions', requestValidator, chatCompletionsHandler);
->>>>>>> 0454d41b
 
 /**
  * POST route for '/v1/completions'.
@@ -146,13 +124,8 @@
   }
   c.status(500);
   return c.json({
-<<<<<<< HEAD
-    status: "failure",
-    message: "prompt completions error: Something went wrong",
-=======
     status: 'failure',
     message: 'prompt completions error: Something went wrong',
->>>>>>> 0454d41b
   });
 });
 
@@ -163,21 +136,12 @@
 app.post('/v1/proxy/*', proxyHandler);
 
 // Support the /v1 proxy endpoint after all defined endpoints so this does not interfere.
-<<<<<<< HEAD
-app.post("/v1/*", requestValidator, proxyHandler);
-
-// Support the /v1 proxy endpoint after all defined endpoints so this does not interfere.
-app.get("/v1/*", requestValidator, proxyGetHandler);
-
-app.delete("/v1/*", requestValidator, proxyGetHandler);
-=======
 app.post('/v1/*', requestValidator, proxyHandler);
 
 // Support the /v1 proxy endpoint after all defined endpoints so this does not interfere.
 app.get('/v1/*', requestValidator, proxyGetHandler);
 
 app.delete('/v1/*', requestValidator, proxyGetHandler);
->>>>>>> 0454d41b
 
 // Export the app
 export default app;