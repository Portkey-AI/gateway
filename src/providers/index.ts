import AI21Config from './ai21';
import AnthropicConfig from './anthropic';
import AnyscaleConfig from './anyscale';
import AzureOpenAIConfig from './azure-openai';
import BedrockConfig from './bedrock';
import CohereConfig from './cohere';
import DeepInfraConfig from './deepinfra';
import GoogleConfig from './google';
import VertexConfig from './google-vertex-ai';
import MistralAIConfig from './mistral-ai';
import NomicConfig from './nomic';
import OpenAIConfig from './openai';
import PalmAIConfig from './palm';
import PerplexityAIConfig from './perplexity-ai';
import TogetherAIConfig from './together-ai';
import StabilityAIConfig from './stability-ai';
import OllamaAPIConfig from './ollama';
import { ProviderConfigs } from './types';
import GroqConfig from './groq';
import SegmindConfig from './segmind';
import JinaConfig from './jina';
import FireworksAIConfig from './fireworks-ai';
import WorkersAiConfig from './workers-ai';
import RekaAIConfig from './reka-ai';
import MoonshotConfig from './moonshot';
import OpenrouterConfig from './openrouter';
import LingYiConfig from './lingyi';
import ZhipuConfig from './zhipu';
<<<<<<< HEAD
import AtomLLamaConfig from './atom-llama';
=======
import NovitaAIConfig from './novita-ai';
import MonsterAPIConfig from './monsterapi';
>>>>>>> a7987ccc

const Providers: { [key: string]: ProviderConfigs } = {
  openai: OpenAIConfig,
  cohere: CohereConfig,
  anthropic: AnthropicConfig,
  'azure-openai': AzureOpenAIConfig,
  anyscale: AnyscaleConfig,
  palm: PalmAIConfig,
  'together-ai': TogetherAIConfig,
  google: GoogleConfig,
  'vertex-ai': VertexConfig,
  'perplexity-ai': PerplexityAIConfig,
  'mistral-ai': MistralAIConfig,
  deepinfra: DeepInfraConfig,
  'stability-ai': StabilityAIConfig,
  nomic: NomicConfig,
  ollama: OllamaAPIConfig,
  ai21: AI21Config,
  bedrock: BedrockConfig,
  groq: GroqConfig,
  segmind: SegmindConfig,
  jina: JinaConfig,
  'fireworks-ai': FireworksAIConfig,
  'workers-ai': WorkersAiConfig,
  'reka-ai': RekaAIConfig,
  moonshot: MoonshotConfig,
  openrouter: OpenrouterConfig,
  lingyi: LingYiConfig,
  zhipu: ZhipuConfig,
<<<<<<< HEAD
  'atom-llama': AtomLLamaConfig,
=======
  'novita-ai': NovitaAIConfig,
  monsterapi: MonsterAPIConfig,
>>>>>>> a7987ccc
};

export default Providers;<|MERGE_RESOLUTION|>--- conflicted
+++ resolved
@@ -26,12 +26,11 @@
 import OpenrouterConfig from './openrouter';
 import LingYiConfig from './lingyi';
 import ZhipuConfig from './zhipu';
-<<<<<<< HEAD
-import AtomLLamaConfig from './atom-llama';
-=======
 import NovitaAIConfig from './novita-ai';
 import MonsterAPIConfig from './monsterapi';
->>>>>>> a7987ccc
+import AtomLLamaConfig from './atom-llama';
+import CozeConfig from './coze';
+import DeepSeekConfig from './deepseek';
 
 const Providers: { [key: string]: ProviderConfigs } = {
   openai: OpenAIConfig,
@@ -61,12 +60,11 @@
   openrouter: OpenrouterConfig,
   lingyi: LingYiConfig,
   zhipu: ZhipuConfig,
-<<<<<<< HEAD
-  'atom-llama': AtomLLamaConfig,
-=======
   'novita-ai': NovitaAIConfig,
   monsterapi: MonsterAPIConfig,
->>>>>>> a7987ccc
+  'atom-llama': AtomLLamaConfig,
+  coze: CozeConfig,
+  deepseek: DeepSeekConfig,
 };
 
 export default Providers;