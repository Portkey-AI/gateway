import AI21Config from './ai21';
import AnthropicConfig from './anthropic';
import AnyscaleConfig from './anyscale';
import AzureOpenAIConfig from './azure-openai';
import BedrockConfig from './bedrock';
import CohereConfig from './cohere';
import DeepInfraConfig from './deepinfra';
import GoogleConfig from './google';
import MistralAIConfig from './mistral-ai';
import NomicConfig from './nomic';
import OpenAIConfig from './openai';
import PalmAIConfig from './palm';
import PerplexityAIConfig from './perplexity-ai';
import TogetherAIConfig from './together-ai';
import StabilityAIConfig from './stability-ai';
import OllamaAPIConfig from './ollama';
import { ProviderConfigs } from './types';
import GroqConfig from './groq';
import SegmindConfig from './segmind';
<<<<<<< HEAD
import MonsterAPIConfig from './monsterapi';
=======
import JinaConfig from './jina';
>>>>>>> 8c5a9215

const Providers: { [key: string]: ProviderConfigs } = {
  openai: OpenAIConfig,
  cohere: CohereConfig,
  anthropic: AnthropicConfig,
  'azure-openai': AzureOpenAIConfig,
  anyscale: AnyscaleConfig,
  palm: PalmAIConfig,
  'together-ai': TogetherAIConfig,
  google: GoogleConfig,
  'perplexity-ai': PerplexityAIConfig,
  'mistral-ai': MistralAIConfig,
  deepinfra: DeepInfraConfig,
  'stability-ai': StabilityAIConfig,
  nomic: NomicConfig,
  ollama: OllamaAPIConfig,
  ai21: AI21Config,
  bedrock: BedrockConfig,
  groq: GroqConfig,
  segmind: SegmindConfig,
<<<<<<< HEAD
  monsterapi: MonsterAPIConfig,
=======
  jina: JinaConfig,
>>>>>>> 8c5a9215
};

export default Providers;<|MERGE_RESOLUTION|>--- conflicted
+++ resolved
@@ -17,11 +17,8 @@
 import { ProviderConfigs } from './types';
 import GroqConfig from './groq';
 import SegmindConfig from './segmind';
-<<<<<<< HEAD
+import JinaConfig from './jina';
 import MonsterAPIConfig from './monsterapi';
-=======
-import JinaConfig from './jina';
->>>>>>> 8c5a9215
 
 const Providers: { [key: string]: ProviderConfigs } = {
   openai: OpenAIConfig,
@@ -42,11 +39,8 @@
   bedrock: BedrockConfig,
   groq: GroqConfig,
   segmind: SegmindConfig,
-<<<<<<< HEAD
+  jina: JinaConfig,
   monsterapi: MonsterAPIConfig,
-=======
-  jina: JinaConfig,
->>>>>>> 8c5a9215
 };
 
 export default Providers;