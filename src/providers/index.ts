import AI21Config from './ai21';
import AnthropicConfig from './anthropic';
import AnyscaleConfig from './anyscale';
import AzureOpenAIConfig from './azure-openai';
import BedrockConfig from './bedrock';
import CohereConfig from './cohere';
import DeepInfraConfig from './deepinfra';
import GoogleConfig from './google';
import VertexConfig from './google-vertex-ai';
import MistralAIConfig from './mistral-ai';
import NomicConfig from './nomic';
import OpenAIConfig from './openai';
import PalmAIConfig from './palm';
import PerplexityAIConfig from './perplexity-ai';
import TogetherAIConfig from './together-ai';
import StabilityAIConfig from './stability-ai';
import OllamaAPIConfig from './ollama';
import { ProviderConfigs } from './types';
import GroqConfig from './groq';
import SegmindConfig from './segmind';
import JinaConfig from './jina';
import FireworksAIConfig from './fireworks-ai';
import WorkersAiConfig from './workers-ai';
import RekaAIConfig from './reka-ai';
import MoonshotConfig from './moonshot';
import OpenrouterConfig from './openrouter';
import LingYiConfig from './lingyi';
import ZhipuConfig from './zhipu';
import NovitaAIConfig from './novita-ai';
import MonsterAPIConfig from './monsterapi';
<<<<<<< HEAD
import AtomLLamaConfig from './atom-llama';
import CozeConfig from './coze';
import DeepSeekConfig from './deepseek';
=======
import PredibaseConfig from './predibase';
>>>>>>> c085da8e

const Providers: { [key: string]: ProviderConfigs } = {
  openai: OpenAIConfig,
  cohere: CohereConfig,
  anthropic: AnthropicConfig,
  'azure-openai': AzureOpenAIConfig,
  anyscale: AnyscaleConfig,
  palm: PalmAIConfig,
  'together-ai': TogetherAIConfig,
  google: GoogleConfig,
  'vertex-ai': VertexConfig,
  'perplexity-ai': PerplexityAIConfig,
  'mistral-ai': MistralAIConfig,
  deepinfra: DeepInfraConfig,
  'stability-ai': StabilityAIConfig,
  nomic: NomicConfig,
  ollama: OllamaAPIConfig,
  ai21: AI21Config,
  bedrock: BedrockConfig,
  groq: GroqConfig,
  segmind: SegmindConfig,
  jina: JinaConfig,
  'fireworks-ai': FireworksAIConfig,
  'workers-ai': WorkersAiConfig,
  'reka-ai': RekaAIConfig,
  moonshot: MoonshotConfig,
  openrouter: OpenrouterConfig,
  lingyi: LingYiConfig,
  zhipu: ZhipuConfig,
  'novita-ai': NovitaAIConfig,
  monsterapi: MonsterAPIConfig,
<<<<<<< HEAD
  'atom-llama': AtomLLamaConfig,
  coze: CozeConfig,
  deepseek: DeepSeekConfig,
=======
  predibase: PredibaseConfig,
>>>>>>> c085da8e
};

export default Providers;<|MERGE_RESOLUTION|>--- conflicted
+++ resolved
@@ -28,13 +28,10 @@
 import ZhipuConfig from './zhipu';
 import NovitaAIConfig from './novita-ai';
 import MonsterAPIConfig from './monsterapi';
-<<<<<<< HEAD
+import PredibaseConfig from './predibase';
 import AtomLLamaConfig from './atom-llama';
 import CozeConfig from './coze';
 import DeepSeekConfig from './deepseek';
-=======
-import PredibaseConfig from './predibase';
->>>>>>> c085da8e
 
 const Providers: { [key: string]: ProviderConfigs } = {
   openai: OpenAIConfig,
@@ -55,7 +52,7 @@
   ai21: AI21Config,
   bedrock: BedrockConfig,
   groq: GroqConfig,
-  segmind: SegmindConfig,
+ segmind: SegmindConfig,
   jina: JinaConfig,
   'fireworks-ai': FireworksAIConfig,
   'workers-ai': WorkersAiConfig,
@@ -66,13 +63,10 @@
   zhipu: ZhipuConfig,
   'novita-ai': NovitaAIConfig,
   monsterapi: MonsterAPIConfig,
-<<<<<<< HEAD
+  predibase: PredibaseConfig,
   'atom-llama': AtomLLamaConfig,
   coze: CozeConfig,
   deepseek: DeepSeekConfig,
-=======
-  predibase: PredibaseConfig,
->>>>>>> c085da8e
 };
 
 export default Providers;