import AI21Config from './ai21';
import AnthropicConfig from './anthropic';
import AnyscaleConfig from './anyscale';
import AzureOpenAIConfig from './azure-openai';
import BedrockConfig from './bedrock';
import CohereConfig from './cohere';
import DeepInfraConfig from './deepinfra';
import GoogleConfig from './google';
import VertexConfig from './google-vertex-ai';
import MistralAIConfig from './mistral-ai';
import NomicConfig from './nomic';
import OpenAIConfig from './openai';
import PalmAIConfig from './palm';
import PerplexityAIConfig from './perplexity-ai';
import TogetherAIConfig from './together-ai';
import StabilityAIConfig from './stability-ai';
import OllamaAPIConfig from './ollama';
import { ProviderConfigs } from './types';
import GroqConfig from './groq';
import SegmindConfig from './segmind';
import JinaConfig from './jina';
import FireworksAIConfig from './fireworks-ai';
import WorkersAiConfig from './workers-ai';
import RekaAIConfig from './reka-ai';
import MoonshotConfig from './moonshot';
import OpenrouterConfig from './openrouter';
import LingYiConfig from './lingyi';
import ZhipuConfig from './zhipu';
import NovitaAIConfig from './novita-ai';
import MonsterAPIConfig from './monsterapi';
import DeepSeekAPIConfig from './deepseek';
import PredibaseConfig from './predibase';
<<<<<<< HEAD
import VoyageConfig from './voyage';
=======
import DeepbricksConfig from './deepbricks';
import SiliconFlowConfig from './siliconflow';
import DeepSeekConfig from './deepseek';
>>>>>>> a441e2e2

const Providers: { [key: string]: ProviderConfigs } = {
  openai: OpenAIConfig,
  cohere: CohereConfig,
  anthropic: AnthropicConfig,
  'azure-openai': AzureOpenAIConfig,
  anyscale: AnyscaleConfig,
  palm: PalmAIConfig,
  'together-ai': TogetherAIConfig,
  google: GoogleConfig,
  'vertex-ai': VertexConfig,
  'perplexity-ai': PerplexityAIConfig,
  'mistral-ai': MistralAIConfig,
  deepinfra: DeepInfraConfig,
  'stability-ai': StabilityAIConfig,
  nomic: NomicConfig,
  ollama: OllamaAPIConfig,
  ai21: AI21Config,
  bedrock: BedrockConfig,
  groq: GroqConfig,
  segmind: SegmindConfig,
  jina: JinaConfig,
  'fireworks-ai': FireworksAIConfig,
  'workers-ai': WorkersAiConfig,
  'reka-ai': RekaAIConfig,
  moonshot: MoonshotConfig,
  openrouter: OpenrouterConfig,
  lingyi: LingYiConfig,
  zhipu: ZhipuConfig,
  'novita-ai': NovitaAIConfig,
  monsterapi: MonsterAPIConfig,
  deepseek: DeepSeekAPIConfig,
  predibase: PredibaseConfig,
<<<<<<< HEAD
  voyage: VoyageConfig,
=======
  deepbricks: DeepbricksConfig,
  siliconflow: SiliconFlowConfig,
  deepseek: DeepSeekConfig,
>>>>>>> a441e2e2
};

export default Providers;<|MERGE_RESOLUTION|>--- conflicted
+++ resolved
@@ -30,13 +30,9 @@
 import MonsterAPIConfig from './monsterapi';
 import DeepSeekAPIConfig from './deepseek';
 import PredibaseConfig from './predibase';
-<<<<<<< HEAD
 import VoyageConfig from './voyage';
-=======
 import DeepbricksConfig from './deepbricks';
 import SiliconFlowConfig from './siliconflow';
-import DeepSeekConfig from './deepseek';
->>>>>>> a441e2e2
 
 const Providers: { [key: string]: ProviderConfigs } = {
   openai: OpenAIConfig,
@@ -70,13 +66,9 @@
   monsterapi: MonsterAPIConfig,
   deepseek: DeepSeekAPIConfig,
   predibase: PredibaseConfig,
-<<<<<<< HEAD
   voyage: VoyageConfig,
-=======
   deepbricks: DeepbricksConfig,
   siliconflow: SiliconFlowConfig,
-  deepseek: DeepSeekConfig,
->>>>>>> a441e2e2
 };
 
 export default Providers;