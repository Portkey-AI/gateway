--- conflicted
+++ resolved
@@ -18,9 +18,6 @@
 import { ProviderConfigs } from './types';
 import GroqConfig from './groq';
 import SegmindConfig from './segmind';
-<<<<<<< HEAD
-import RekaAIConfig from './reka-ai';
-=======
 import JinaConfig from './jina';
 import FireworksAIConfig from './fireworks-ai';
 import WorkersAiConfig from './workers-ai';
@@ -32,7 +29,6 @@
 import NovitaAIConfig from './novita-ai';
 import MonsterAPIConfig from './monsterapi';
 import PredibaseConfig from './predibase';
->>>>>>> fe0899bb
 
 const Providers: { [key: string]: ProviderConfigs } = {
   openai: OpenAIConfig,
@@ -54,9 +50,6 @@
   bedrock: BedrockConfig,
   groq: GroqConfig,
   segmind: SegmindConfig,
-<<<<<<< HEAD
-  'reka-ai': RekaAIConfig,
-=======
   jina: JinaConfig,
   'fireworks-ai': FireworksAIConfig,
   'workers-ai': WorkersAiConfig,
@@ -68,7 +61,6 @@
   'novita-ai': NovitaAIConfig,
   monsterapi: MonsterAPIConfig,
   predibase: PredibaseConfig,
->>>>>>> fe0899bb
 };
 
 export default Providers;