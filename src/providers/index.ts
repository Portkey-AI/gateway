--- conflicted
+++ resolved
@@ -20,14 +20,11 @@
 import SegmindConfig from './segmind';
 import JinaConfig from './jina';
 import FireworksAIConfig from './fireworks-ai';
-<<<<<<< HEAD
+import WorkersAiConfig from './workers-ai';
 import MoonshotConfig from './moonshot';
 import OpenrouterConfig from './openrouter';
 import LingYiConfig from './lingyi';
 import ZhipuConfig from './zhipu';
-=======
-import WorkersAiConfig from './workers-ai';
->>>>>>> a50f600c
 
 const Providers: { [key: string]: ProviderConfigs } = {
   openai: OpenAIConfig,
@@ -51,14 +48,11 @@
   segmind: SegmindConfig,
   jina: JinaConfig,
   'fireworks-ai': FireworksAIConfig,
-<<<<<<< HEAD
+  'workers-ai': WorkersAiConfig,
   moonshot: MoonshotConfig,
   openrouter: OpenrouterConfig,
   lingyi: LingYiConfig,
   zhipu: ZhipuConfig,
-=======
-  'workers-ai': WorkersAiConfig,
->>>>>>> a50f600c
 };
 
 export default Providers;