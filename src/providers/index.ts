--- conflicted
+++ resolved
@@ -42,11 +42,8 @@
 import { cerebrasProviderAPIConfig } from './cerebras';
 import { InferenceNetProviderConfigs } from './inference-net';
 import SambaNovaConfig from './sambanova';
-<<<<<<< HEAD
 import LemonfoxAIConfig from './lemonfox-ai';
-=======
 import { UpstageConfig } from './upstage';
->>>>>>> 9d74cf44
 
 const Providers: { [key: string]: ProviderConfigs } = {
   openai: OpenAIConfig,
@@ -90,11 +87,8 @@
   cerebras: cerebrasProviderAPIConfig,
   'inference-net': InferenceNetProviderConfigs,
   sambanova: SambaNovaConfig,
-<<<<<<< HEAD
   'lemonfox-ai': LemonfoxAIConfig,
-=======
   upstage: UpstageConfig,
->>>>>>> 9d74cf44
 };
 
 export default Providers;