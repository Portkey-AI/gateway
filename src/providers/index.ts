--- conflicted
+++ resolved
@@ -19,12 +19,9 @@
 import GroqConfig from './groq';
 import SegmindConfig from './segmind';
 import JinaConfig from './jina';
-<<<<<<< HEAD
-import MonsterAPIConfig from './monsterapi';
-=======
 import FireworksAIConfig from './fireworks-ai';
 import WorkersAiConfig from './workers-ai';
->>>>>>> a50f600c
+import MonsterAPIConfig from './monsterapi';
 
 const Providers: { [key: string]: ProviderConfigs } = {
   openai: OpenAIConfig,
@@ -47,12 +44,10 @@
   groq: GroqConfig,
   segmind: SegmindConfig,
   jina: JinaConfig,
-<<<<<<< HEAD
-  monsterapi: MonsterAPIConfig,
-=======
   'fireworks-ai': FireworksAIConfig,
   'workers-ai': WorkersAiConfig,
->>>>>>> a50f600c
+   monsterapi: MonsterAPIConfig,
+
 };
 
 export default Providers;