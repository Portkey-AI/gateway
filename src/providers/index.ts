--- conflicted
+++ resolved
@@ -40,11 +40,8 @@
 import SiliconFlowConfig from './siliconflow';
 import HuggingfaceConfig from './huggingface';
 import { cerebrasProviderAPIConfig } from './cerebras';
-<<<<<<< HEAD
 import { InferenceNetProviderConfigs } from './inference-net';
-=======
 import SambaNovaConfig from './sambanova';
->>>>>>> 3bb3a803
 
 const Providers: { [key: string]: ProviderConfigs } = {
   openai: OpenAIConfig,
@@ -86,11 +83,8 @@
   deepbricks: DeepbricksConfig,
   siliconflow: SiliconFlowConfig,
   cerebras: cerebrasProviderAPIConfig,
-<<<<<<< HEAD
   'inference-net': InferenceNetProviderConfigs,
-=======
   sambanova: SambaNovaConfig,
->>>>>>> 3bb3a803
 };
 
 export default Providers;