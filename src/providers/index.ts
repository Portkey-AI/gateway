import BytezConfig from './bytez';
import AI21Config from './ai21';
import AnthropicConfig from './anthropic';
import AnyscaleConfig from './anyscale';
import AzureOpenAIConfig from './azure-openai';
import BedrockConfig from './bedrock';
import CohereConfig from './cohere';
import DeepInfraConfig from './deepinfra';
import NCompassConfig from './ncompass';
import GoogleConfig from './google';
import VertexConfig from './google-vertex-ai';
import MistralAIConfig from './mistral-ai';
import NomicConfig from './nomic';
import OpenAIConfig from './openai';
import PalmAIConfig from './palm';
import PerplexityAIConfig from './perplexity-ai';
import TogetherAIConfig from './together-ai';
import StabilityAIConfig from './stability-ai';
import OllamaAPIConfig from './ollama';
import { ProviderConfigs } from './types';
import GroqConfig from './groq';
import SegmindConfig from './segmind';
import JinaConfig from './jina';
import FireworksAIConfig from './fireworks-ai';
import WorkersAiConfig from './workers-ai';
import RekaAIConfig from './reka-ai';
import MoonshotConfig from './moonshot';
import OpenrouterConfig from './openrouter';
import LingYiConfig from './lingyi';
import ZhipuConfig from './zhipu';
import NovitaAIConfig from './novita-ai';
import MonsterAPIConfig from './monsterapi';
import DeepSeekAPIConfig from './deepseek';
import PredibaseConfig from './predibase';
import TritonConfig from './triton/';
import VoyageConfig from './voyage';
import {
  AzureAIInferenceAPIConfig,
  GithubModelAPiConfig,
} from './azure-ai-inference';
import DeepbricksConfig from './deepbricks';
import SiliconFlowConfig from './siliconflow';
import HuggingfaceConfig from './huggingface';
import { cerebrasProviderAPIConfig } from './cerebras';
import { InferenceNetProviderConfigs } from './inference-net';
import SambaNovaConfig from './sambanova';
import LemonfoxAIConfig from './lemonfox-ai';
import { UpstageConfig } from './upstage';
import { LAMBDA } from '../globals';
import { LambdaProviderConfig } from './lambda';
import { DashScopeConfig } from './dashscope';
import XAIConfig from './x-ai';
import QdrantConfig from './qdrant';
import SagemakerConfig from './sagemaker';
import NebiusConfig from './nebius';
import RecraftAIConfig from './recraft-ai';
import MilvusConfig from './milvus';
import ReplicateConfig from './replicate';
import LeptonConfig from './lepton';
import KlusterAIConfig from './kluster-ai';
import NscaleConfig from './nscale';
import HyperbolicConfig from './hyperbolic';
import { FeatherlessAIConfig } from './featherless-ai';
import KrutrimConfig from './krutrim';
import AI302Config from './302ai';
import MeshyConfig from './meshy';
import Tripo3DConfig from './tripo3d';
import { NextBitConfig } from './nextbit';
import CometAPIConfig from './cometapi';
import ZAIConfig from './z-ai';
import MatterAIConfig from './matterai';
import ModalConfig from './modal';
<<<<<<< HEAD
import OracleConfig from './oracle';
=======
import IOIntelligenceConfig from './iointelligence';
import AIBadgrConfig from './aibadgr';
>>>>>>> f69d9958

const Providers: { [key: string]: ProviderConfigs } = {
  openai: OpenAIConfig,
  cohere: CohereConfig,
  anthropic: AnthropicConfig,
  'azure-openai': AzureOpenAIConfig,
  huggingface: HuggingfaceConfig,
  anyscale: AnyscaleConfig,
  palm: PalmAIConfig,
  'together-ai': TogetherAIConfig,
  google: GoogleConfig,
  'vertex-ai': VertexConfig,
  'perplexity-ai': PerplexityAIConfig,
  'mistral-ai': MistralAIConfig,
  deepinfra: DeepInfraConfig,
  ncompass: NCompassConfig,
  'stability-ai': StabilityAIConfig,
  nomic: NomicConfig,
  ollama: OllamaAPIConfig,
  ai21: AI21Config,
  bedrock: BedrockConfig,
  groq: GroqConfig,
  segmind: SegmindConfig,
  jina: JinaConfig,
  'fireworks-ai': FireworksAIConfig,
  'workers-ai': WorkersAiConfig,
  'reka-ai': RekaAIConfig,
  moonshot: MoonshotConfig,
  openrouter: OpenrouterConfig,
  lingyi: LingYiConfig,
  zhipu: ZhipuConfig,
  'novita-ai': NovitaAIConfig,
  monsterapi: MonsterAPIConfig,
  deepseek: DeepSeekAPIConfig,
  predibase: PredibaseConfig,
  triton: TritonConfig,
  voyage: VoyageConfig,
  'azure-ai': AzureAIInferenceAPIConfig,
  github: GithubModelAPiConfig,
  deepbricks: DeepbricksConfig,
  siliconflow: SiliconFlowConfig,
  cerebras: cerebrasProviderAPIConfig,
  'inference-net': InferenceNetProviderConfigs,
  sambanova: SambaNovaConfig,
  'lemonfox-ai': LemonfoxAIConfig,
  upstage: UpstageConfig,
  [LAMBDA]: LambdaProviderConfig,
  dashscope: DashScopeConfig,
  'x-ai': XAIConfig,
  qdrant: QdrantConfig,
  sagemaker: SagemakerConfig,
  nebius: NebiusConfig,
  'recraft-ai': RecraftAIConfig,
  milvus: MilvusConfig,
  replicate: ReplicateConfig,
  lepton: LeptonConfig,
  'kluster-ai': KlusterAIConfig,
  nscale: NscaleConfig,
  hyperbolic: HyperbolicConfig,
  bytez: BytezConfig,
  'featherless-ai': FeatherlessAIConfig,
  krutrim: KrutrimConfig,
  '302ai': AI302Config,
  cometapi: CometAPIConfig,
  matterai: MatterAIConfig,
  meshy: MeshyConfig,
  nextbit: NextBitConfig,
  tripo3d: Tripo3DConfig,
  modal: ModalConfig,
  'z-ai': ZAIConfig,
<<<<<<< HEAD
  oracle: OracleConfig,
=======
  iointelligence: IOIntelligenceConfig,
  aibadgr: AIBadgrConfig,
>>>>>>> f69d9958
};

export default Providers;<|MERGE_RESOLUTION|>--- conflicted
+++ resolved
@@ -70,12 +70,9 @@
 import ZAIConfig from './z-ai';
 import MatterAIConfig from './matterai';
 import ModalConfig from './modal';
-<<<<<<< HEAD
 import OracleConfig from './oracle';
-=======
 import IOIntelligenceConfig from './iointelligence';
 import AIBadgrConfig from './aibadgr';
->>>>>>> f69d9958
 
 const Providers: { [key: string]: ProviderConfigs } = {
   openai: OpenAIConfig,
@@ -146,12 +143,9 @@
   tripo3d: Tripo3DConfig,
   modal: ModalConfig,
   'z-ai': ZAIConfig,
-<<<<<<< HEAD
   oracle: OracleConfig,
-=======
   iointelligence: IOIntelligenceConfig,
   aibadgr: AIBadgrConfig,
->>>>>>> f69d9958
 };
 
 export default Providers;