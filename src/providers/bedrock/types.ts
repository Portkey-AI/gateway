import { MessageCreateParamsBase } from '../../types/MessagesRequest';

interface BedrockBatch {
  clientRequestToken: string;
  endTime: string;
  inputDataConfig: {
    s3InputDataConfig: {
      s3Uri: string;
      s3BucketOwner: string;
      s3InputFormat: string;
    };
  };
  jobArn: string;
  jobExpirationTime: string;
  jobName: string;
  lastModifiedTime: string;
  message: string;
  modelId: string;
  outputDataConfig: {
    s3OutputDataConfig: {
      s3Uri: string;
      s3BucketOwner: string;
      s3EncryptionKeyId: string;
    };
  };
  roleArn: string;
  status: string;
  submitTime: string;
  timeoutDurationInHours: number;
  vpcConfig: {
    securityGroupIds: string[];
    subnetIds: string[];
  };
}

export interface BedrockGetBatchResponse extends BedrockBatch {}

export interface BedrockListBatchesResponse {
  invocationJobSummaries: BedrockBatch[];
  nextToken: string;
}

export interface BedrockFinetuneRecord {
  baseModelArn: string;
  creationTime: string;
  customModelArn: string;
  customModelName: string;
  customizationType: string;
  endTime: string;
  jobArn: string;
  jobName: string;
  lastModifiedTime: string;
  status: 'Completed' | 'Failed' | 'InProgress' | 'Stopping' | 'Stopped';
  failureMessage?: string;
  validationDataConfig?: {
    s3Uri: string;
  };
  trainingDataConfig?: {
    s3Uri: string;
  };
  hyperParameters?: {
    learningRate: number;
    batchSize: number;
    epochCount: number;
  };
  outputModelName?: string;
  outputModelArn?: string;
}

export interface BedrockInferenceProfile {
  inferenceProfileName: string;
  description: string;
  createdAt: string;
  updatedAt: string;
  inferenceProfileArn: string;
  models: {
    modelArn: string;
  }[];
  inferenceProfileId: string;
  status: string;
  type: string;
}

<<<<<<< HEAD
export interface BedrockMessagesParams extends MessageCreateParamsBase {
  additionalModelRequestFields?: Record<string, any>;
  additional_model_request_fields?: Record<string, any>;
  additionalModelResponseFieldPaths?: string[];
  guardrailConfig?: {
    guardrailIdentifier: string;
    guardrailVersion: string;
    trace?: string;
  };
  guardrail_config?: {
    guardrailIdentifier: string;
    guardrailVersion: string;
    trace?: string;
  };
  anthropic_version?: string;
  countPenalty?: number;
}
export interface BedrockChatCompletionResponse {
  metrics: {
    latencyMs: number;
  };
  output: {
    message: {
      role: string;
      content: BedrockContentItem[];
    };
  };
  stopReason: string;
  usage: {
    inputTokens: number;
    outputTokens: number;
    totalTokens: number;
    cacheReadInputTokenCount?: number;
    cacheReadInputTokens?: number;
    cacheWriteInputTokenCount?: number;
    cacheWriteInputTokens?: number;
  };
}

export type BedrockContentItem = {
  text?: string;
  toolUse?: {
    toolUseId: string;
    name: string;
    input: object;
  };
  reasoningContent?: {
    reasoningText?: {
      signature: string;
      text: string;
    };
    redactedContent?: string;
  };
  image?: {
    source: {
      bytes: string;
    };
    format: string;
  };
  document?: {
    format: string;
    name: string;
    source: {
      bytes?: string;
      s3Location?: {
        uri: string;
      };
    };
  };
  cachePoint?: {
    type: string;
  };
};
export interface BedrockStreamState {
  stopReason?: string;
  currentToolCallIndex?: number;
  currentContentBlockIndex?: number;
}

export interface BedrockContentBlockDelta {
  text: string;
  toolUse: {
    toolUseId: string;
    name: string;
    input: string;
  };
  reasoningContent?: {
    text?: string;
    signature?: string;
    redactedContent?: string;
  };
}

export interface BedrockChatCompleteStreamChunk {
  role?: string;
  contentBlockIndex?: number;
  delta?: BedrockContentBlockDelta;
  start?: {
    toolUse: {
      toolUseId: string;
      name: string;
      input?: object;
    };
  };
  stopReason?: string;
  metrics?: {
    latencyMs: number;
  };
  usage?: {
    inputTokens: number;
    outputTokens: number;
    totalTokens: number;
    cacheReadInputTokenCount?: number;
    cacheReadInputTokens?: number;
    cacheWriteInputTokenCount?: number;
    cacheWriteInputTokens?: number;
  };
}

// export interface BedrockConverseRequestBody {
//   additionalModelRequestFields?: Record<string, any>;
//   additionalModelResponseFieldPaths?: string[];
//   guardrailConfig?: {
//     guardrailIdentifier: string;
//     guardrailVersion: string;
//     trace?: string;
//   };
//   inferenceConfig?: {
//     maxTokens: number;
//     stopSequences?: string[];
//     temperature?: number;
//     topP?: number;
//   };
//   messages: Array<{
//     content: Array<ContentBlock>;
//     role: string;
//   }>;
//   performanceConfig?: {
//     latency: string;
//   };
//   promptVariables?: Record<string, any>;
//   requestMetadata?: Record<string, string>;
//   system?: Array<any>;
//   toolConfig?: {
//     toolChoice?: any;
//     tools?: Array<any>;
//   };
// }

// interface ContentBlock {
//   cachePoint? : cachePointBlock;
//   document: ;
//   guardContent: ;
//   image
// }

// interface cachePointBlock {
//   type: string;
// }
=======
export enum BEDROCK_STOP_REASON {
  end_turn = 'end_turn',
  tool_use = 'tool_use',
  max_tokens = 'max_tokens',
  stop_sequence = 'stop_sequence',
  guardrail_intervened = 'guardrail_intervened',
  content_filtered = 'content_filtered',
}
>>>>>>> a2c9f03f
<|MERGE_RESOLUTION|>--- conflicted
+++ resolved
@@ -81,7 +81,6 @@
   type: string;
 }
 
-<<<<<<< HEAD
 export interface BedrockMessagesParams extends MessageCreateParamsBase {
   additionalModelRequestFields?: Record<string, any>;
   additional_model_request_fields?: Record<string, any>;
@@ -241,7 +240,6 @@
 // interface cachePointBlock {
 //   type: string;
 // }
-=======
 export enum BEDROCK_STOP_REASON {
   end_turn = 'end_turn',
   tool_use = 'tool_use',
@@ -249,5 +247,4 @@
   stop_sequence = 'stop_sequence',
   guardrail_intervened = 'guardrail_intervened',
   content_filtered = 'content_filtered',
-}
->>>>>>> a2c9f03f
+}