--- conflicted
+++ resolved
@@ -45,18 +45,7 @@
   'retrieveFinetune',
 ];
 
-<<<<<<< HEAD
-const S3_ENDPOINTS: endpointStrings[] = [
-=======
-// Endpoints that does not require model parameter
-const BEDROCK_FINETUNE_ENDPOINTS: endpointStrings[] = [
-  'listFinetunes',
-  'retrieveFinetune',
-  'cancelFinetune',
-];
-
 const ENDPOINTS_TO_ROUTE_TO_S3 = [
->>>>>>> a6a568d1
   'retrieveFileContent',
   'getBatchOutput',
   'retrieveFile',
