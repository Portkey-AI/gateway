--- conflicted
+++ resolved
@@ -537,10 +537,7 @@
     `data: [DONE]\n\n`,
   ];
 };
-<<<<<<< HEAD
-=======
 
 export const getBedrockModelWithoutRegion = (model: string) => {
   return model.replace(/^(us\.|eu\.|apac\.|au\.|ca\.|jp\.|global\.)/, '');
-};
->>>>>>> 9d9a37a1
+};