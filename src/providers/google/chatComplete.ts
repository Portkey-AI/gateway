import { GOOGLE } from '../../globals';
import { ContentType, Message, Params } from '../../types/requestBody';
import {
  ChatCompletionResponse,
  ErrorResponse,
  ProviderConfig,
} from '../types';
import {
  generateErrorResponse,
  generateInvalidProviderResponseError,
} from '../utils';

const transformGenerationConfig = (params: Params) => {
  const generationConfig: Record<string, any> = {};
  if (params['temperature']) {
    generationConfig['temperature'] = params['temperature'];
  }
  if (params['top_p']) {
    generationConfig['topP'] = params['top_p'];
  }
  if (params['top_k']) {
    generationConfig['topK'] = params['top_k'];
  }
  if (params['max_tokens']) {
    generationConfig['maxOutputTokens'] = params['max_tokens'];
  }
  if (params['stop']) {
    generationConfig['stopSequences'] = params['stop'];
  }
  return generationConfig;
};

// TODOS: this configuration does not enforce the maximum token limit for the input parameter. If you want to enforce this, you might need to add a custom validation function or a max property to the ParameterConfig interface, and then use it in the input configuration. However, this might be complex because the token count is not a simple length check, but depends on the specific tokenization method used by the model.

export const GoogleChatCompleteConfig: ProviderConfig = {
<<<<<<< HEAD
    model: {
        param: "model",
        required: true,
        default: "gemini-pro",
    },
    messages: {
        param: "contents",
        default: "",
        transform: (params: Params) => {
            let lastRole: 'user' | 'model' | undefined;
            const messages: { role: string; parts: { text: string; }[]; }[] = [];

             params.messages?.forEach((message: Message) => {
                const role = message.role === "assistant" ? "model" : "user";
                let parts = [];
                if (typeof message.content === "string") {
                    parts.push({
                        text: message.content,
                    });
                }

                if (message.content && typeof message.content === "object") {
                    message.content.forEach((c: ContentType) => {
                        if (c.type === "text") {
                            parts.push({
                                text: c.text,
                            });
                        }
                        if (c.type === "image_url") {
                            parts.push({
                                inlineData: {
                                    mimeType: "image/jpeg",
                                    data: c.image_url?.url,
                                },
                            });
                        }
                    });
                }

                // @NOTE: This takes care of the "Please ensure that multiturn requests alternate between user and model."
                // error that occurs when we have multiple user messages in a row.
                const shouldAppendEmptyModeChat = lastRole === 'user' && role === 'user' && !params.model?.includes('vision');

                if (shouldAppendEmptyModeChat) {
                  messages.push({ role: 'model', parts: [{ text: '' }] })
                }

                messages.push({ role, parts });
                lastRole = role
            });
            return messages;
        },
    },
    temperature: {
        param: "generationConfig",
        transform: (params: Params) => transformGenerationConfig(params),
    },
    top_p: {
        param: "generationConfig",
        transform: (params: Params) => transformGenerationConfig(params),
    },
    top_k: {
        param: "generationConfig",
        transform: (params: Params) => transformGenerationConfig(params),
    },
    max_tokens: {
        param: "generationConfig",
        transform: (params: Params) => transformGenerationConfig(params),
    },
    stop: {
        param: "generationConfig",
        transform: (params: Params) => transformGenerationConfig(params),
=======
  model: {
    param: 'model',
    required: true,
    default: 'gemini-pro',
  },
  messages: {
    param: 'contents',
    default: '',
    transform: (params: Params) => {
      let lastRole: 'user' | 'model' | undefined;
      const messages: { role: string; parts: { text: string }[] }[] = [];

      params.messages?.forEach((message: Message) => {
        const role = message.role === 'assistant' ? 'model' : 'user';
        let parts = [];
        if (typeof message.content === 'string') {
          parts.push({
            text: message.content,
          });
        }

        if (message.content && typeof message.content === 'object') {
          message.content.forEach((c: ContentType) => {
            if (c.type === 'text') {
              parts.push({
                text: c.text,
              });
            }
            if (c.type === 'image_url') {
              parts.push({
                inlineData: {
                  mimeType: 'image/jpeg',
                  data: c.image_url?.url,
                },
              });
            }
          });
        }

        // @NOTE: This takes care of the "Please ensure that multiturn requests alternate between user and model."
        // error that occurs when we have multiple user messages in a row.
        const shouldAppendEmptyModeChat =
          lastRole === 'user' &&
          role === 'user' &&
          !params.model?.includes('vision');

        if (shouldAppendEmptyModeChat) {
          messages.push({ role: 'model', parts: [{ text: '' }] });
        }

        messages.push({ role, parts });
        lastRole = role;
      });
      return messages;
>>>>>>> 0454d41b
    },
  },
  temperature: {
    param: 'generationConfig',
    transform: (params: Params) => transformGenerationConfig(params),
  },
  top_p: {
    param: 'generationConfig',
    transform: (params: Params) => transformGenerationConfig(params),
  },
  top_k: {
    param: 'generationConfig',
    transform: (params: Params) => transformGenerationConfig(params),
  },
  max_tokens: {
    param: 'generationConfig',
    transform: (params: Params) => transformGenerationConfig(params),
  },
  stop: {
    param: 'generationConfig',
    transform: (params: Params) => transformGenerationConfig(params),
  },
  tools: {
    param: 'tools',
    default: '',
    transform: (params: Params) => {
      const functionDeclarations: any = [];
      params.tools?.forEach((tool) => {
        if (tool.type === 'function') {
          functionDeclarations.push(tool.function);
        }
      });
      return [{ functionDeclarations }];
    },
  },
};

export interface GoogleErrorResponse {
  error: {
    code: number;
    message: string;
    status: string;
    details: Array<Record<string, any>>;
  };
}

interface GoogleGenerateFunctionCall {
  name: string;
  args: Record<string, any>;
}

interface GoogleGenerateContentResponse {
  candidates: {
    content: {
      parts: {
        text?: string;
        functionCall?: GoogleGenerateFunctionCall;
      }[];
    };
    finishReason: string;
    index: 0;
    safetyRatings: {
      category: string;
      probability: string;
    }[];
  }[];
  promptFeedback: {
    safetyRatings: {
      category: string;
      probability: string;
    }[];
  };
}

export const GoogleErrorResponseTransform: (
  response: GoogleErrorResponse,
  provider?: string
) => ErrorResponse | undefined = (response, provider = GOOGLE) => {
  if ('error' in response) {
    return generateErrorResponse(
      {
        message: response.error.message ?? '',
        type: response.error.status ?? null,
        param: null,
        code: response.error.status ?? null,
      },
      provider
    );
  }

  return undefined;
};

export const GoogleChatCompleteResponseTransform: (
  response: GoogleGenerateContentResponse | GoogleErrorResponse,
  responseStatus: number
) => ChatCompletionResponse | ErrorResponse = (response, responseStatus) => {
  if (responseStatus !== 200) {
    const errorResposne = GoogleErrorResponseTransform(
      response as GoogleErrorResponse
    );
    if (errorResposne) return errorResposne;
  }

  if ('candidates' in response) {
    return {
      id: crypto.randomUUID(),
      object: 'chat_completion',
      created: Math.floor(Date.now() / 1000),
      model: 'Unknown',
      provider: 'google',
      choices:
        response.candidates?.map((generation, index) => {
          let message: Message = { role: 'assistant', content: '' };
          if (generation.content.parts[0]?.text) {
            message = {
              role: 'assistant',
              content: generation.content.parts[0]?.text,
            };
          } else if (generation.content.parts[0]?.functionCall) {
            message = {
              role: 'assistant',
              tool_calls: [
                {
                  id: crypto.randomUUID(),
                  type: 'function',
                  function: {
                    name: generation.content.parts[0]?.functionCall.name,
                    arguments: JSON.stringify(
                      generation.content.parts[0]?.functionCall.args
                    ),
                  },
                },
              ],
            };
          }
          return {
            message: message,
            index: generation.index,
            finish_reason: generation.finishReason,
          };
        }) ?? [],
    };
  }

  return generateInvalidProviderResponseError(response, GOOGLE);
};

export const GoogleChatCompleteStreamChunkTransform: (
  response: string,
  fallbackId: string
) => string = (responseChunk, fallbackId) => {
  let chunk = responseChunk.trim();
  if (chunk.startsWith('[')) {
    chunk = chunk.slice(1);
  }

  if (chunk.endsWith(',')) {
    chunk = chunk.slice(0, chunk.length - 1);
  }
  if (chunk.endsWith(']')) {
    chunk = chunk.slice(0, chunk.length - 2);
  }
  chunk = chunk.replace(/^data: /, '');
  chunk = chunk.trim();
  if (chunk === '[DONE]') {
    return `data: ${chunk}\n\n`;
  }

  const parsedChunk: GoogleGenerateContentResponse = JSON.parse(chunk);

  return (
    `data: ${JSON.stringify({
      id: fallbackId,
      object: 'chat.completion.chunk',
      created: Math.floor(Date.now() / 1000),
      model: '',
      provider: 'google',
      choices:
        parsedChunk.candidates?.map((generation, index) => {
          let message: Message = { role: 'assistant', content: '' };
          if (generation.content.parts[0]?.text) {
            message = {
              role: 'assistant',
              content: generation.content.parts[0]?.text,
            };
          } else if (generation.content.parts[0]?.functionCall) {
            message = {
              role: 'assistant',
              tool_calls: [
                {
                  id: crypto.randomUUID(),
                  type: 'function',
                  index: 0,
                  function: {
                    name: generation.content.parts[0]?.functionCall.name,
                    arguments: JSON.stringify(
                      generation.content.parts[0]?.functionCall.args
                    ),
                  },
                },
              ],
            };
          }
          return {
            delta: message,
            index: generation.index,
            finish_reason: generation.finishReason,
          };
        }) ?? [],
    })}` + '\n\n'
  );
};<|MERGE_RESOLUTION|>--- conflicted
+++ resolved
@@ -33,80 +33,6 @@
 // TODOS: this configuration does not enforce the maximum token limit for the input parameter. If you want to enforce this, you might need to add a custom validation function or a max property to the ParameterConfig interface, and then use it in the input configuration. However, this might be complex because the token count is not a simple length check, but depends on the specific tokenization method used by the model.
 
 export const GoogleChatCompleteConfig: ProviderConfig = {
-<<<<<<< HEAD
-    model: {
-        param: "model",
-        required: true,
-        default: "gemini-pro",
-    },
-    messages: {
-        param: "contents",
-        default: "",
-        transform: (params: Params) => {
-            let lastRole: 'user' | 'model' | undefined;
-            const messages: { role: string; parts: { text: string; }[]; }[] = [];
-
-             params.messages?.forEach((message: Message) => {
-                const role = message.role === "assistant" ? "model" : "user";
-                let parts = [];
-                if (typeof message.content === "string") {
-                    parts.push({
-                        text: message.content,
-                    });
-                }
-
-                if (message.content && typeof message.content === "object") {
-                    message.content.forEach((c: ContentType) => {
-                        if (c.type === "text") {
-                            parts.push({
-                                text: c.text,
-                            });
-                        }
-                        if (c.type === "image_url") {
-                            parts.push({
-                                inlineData: {
-                                    mimeType: "image/jpeg",
-                                    data: c.image_url?.url,
-                                },
-                            });
-                        }
-                    });
-                }
-
-                // @NOTE: This takes care of the "Please ensure that multiturn requests alternate between user and model."
-                // error that occurs when we have multiple user messages in a row.
-                const shouldAppendEmptyModeChat = lastRole === 'user' && role === 'user' && !params.model?.includes('vision');
-
-                if (shouldAppendEmptyModeChat) {
-                  messages.push({ role: 'model', parts: [{ text: '' }] })
-                }
-
-                messages.push({ role, parts });
-                lastRole = role
-            });
-            return messages;
-        },
-    },
-    temperature: {
-        param: "generationConfig",
-        transform: (params: Params) => transformGenerationConfig(params),
-    },
-    top_p: {
-        param: "generationConfig",
-        transform: (params: Params) => transformGenerationConfig(params),
-    },
-    top_k: {
-        param: "generationConfig",
-        transform: (params: Params) => transformGenerationConfig(params),
-    },
-    max_tokens: {
-        param: "generationConfig",
-        transform: (params: Params) => transformGenerationConfig(params),
-    },
-    stop: {
-        param: "generationConfig",
-        transform: (params: Params) => transformGenerationConfig(params),
-=======
   model: {
     param: 'model',
     required: true,
@@ -161,7 +87,6 @@
         lastRole = role;
       });
       return messages;
->>>>>>> 0454d41b
     },
   },
   temperature: {
