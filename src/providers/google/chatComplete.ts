--- conflicted
+++ resolved
@@ -6,11 +6,8 @@
   Params,
   ToolCall,
   ToolChoice,
-<<<<<<< HEAD
-=======
   SYSTEM_MESSAGE_ROLES,
   MESSAGE_ROLES,
->>>>>>> d0629541
 } from '../../types/requestBody';
 import { buildGoogleSearchRetrievalTool } from '../google-vertex-ai/chatComplete';
 import {
