import { ProviderAPIConfig } from '../types';

export const GoogleApiConfig: ProviderAPIConfig = {
  getBaseURL: () => 'https://generativelanguage.googleapis.com',
  headers: () => {
    return { 'Content-Type': 'application/json' };
  },
<<<<<<< HEAD
  getEndpoint: ({ fn, providerOptions, gatewayRequestBody }) => {
    let routeVersion = 'v1beta';
    let mappedFn = fn;
    const { model, stream } = gatewayRequestBody;
    if (model?.includes('gemini-2.0-flash-thinking-exp')) {
      routeVersion = 'v1alpha';
    }
=======
  getEndpoint: ({ fn, providerOptions, gatewayRequestBodyJSON }) => {
    let mappedFn = fn;
    const { model, stream } = gatewayRequestBodyJSON;
>>>>>>> 7283e599
    const { apiKey } = providerOptions;
    if (stream && fn === 'chatComplete') {
      return `/models/${model}:streamGenerateContent?key=${apiKey}`;
    }
    switch (mappedFn) {
      case 'chatComplete': {
        return `/${routeVersion}/models/${model}:generateContent?key=${apiKey}`;
      }
<<<<<<< HEAD
      case 'stream-chatComplete': {
        return `/${routeVersion}/models/${model}:streamGenerateContent?key=${apiKey}`;
      }
=======
>>>>>>> 7283e599
      case 'embed': {
        return `/${routeVersion}/models/${model}:embedContent?key=${apiKey}`;
      }
      default:
        return '';
    }
  },
};

export default GoogleApiConfig;<|MERGE_RESOLUTION|>--- conflicted
+++ resolved
@@ -5,19 +5,13 @@
   headers: () => {
     return { 'Content-Type': 'application/json' };
   },
-<<<<<<< HEAD
-  getEndpoint: ({ fn, providerOptions, gatewayRequestBody }) => {
+  getEndpoint: ({ fn, providerOptions, gatewayRequestBodyJSON }) => {
     let routeVersion = 'v1beta';
     let mappedFn = fn;
-    const { model, stream } = gatewayRequestBody;
+    const { model, stream } = gatewayRequestBodyJSON;
     if (model?.includes('gemini-2.0-flash-thinking-exp')) {
       routeVersion = 'v1alpha';
     }
-=======
-  getEndpoint: ({ fn, providerOptions, gatewayRequestBodyJSON }) => {
-    let mappedFn = fn;
-    const { model, stream } = gatewayRequestBodyJSON;
->>>>>>> 7283e599
     const { apiKey } = providerOptions;
     if (stream && fn === 'chatComplete') {
       return `/models/${model}:streamGenerateContent?key=${apiKey}`;
@@ -26,12 +20,6 @@
       case 'chatComplete': {
         return `/${routeVersion}/models/${model}:generateContent?key=${apiKey}`;
       }
-<<<<<<< HEAD
-      case 'stream-chatComplete': {
-        return `/${routeVersion}/models/${model}:streamGenerateContent?key=${apiKey}`;
-      }
-=======
->>>>>>> 7283e599
       case 'embed': {
         return `/${routeVersion}/models/${model}:embedContent?key=${apiKey}`;
       }
