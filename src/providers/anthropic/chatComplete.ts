import { ANTHROPIC } from '../../globals';
import {
  Params,
  Message,
  ContentType,
  AnthropicPromptCache,
} from '../../types/requestBody';
import {
  ChatCompletionResponse,
  ErrorResponse,
  ProviderConfig,
} from '../types';
import {
  generateErrorResponse,
  generateInvalidProviderResponseError,
} from '../utils';
import { AnthropicStreamState } from './types';

// TODO: this configuration does not enforce the maximum token limit for the input parameter. If you want to enforce this, you might need to add a custom validation function or a max property to the ParameterConfig interface, and then use it in the input configuration. However, this might be complex because the token count is not a simple length check, but depends on the specific tokenization method used by the model.

interface AnthropicTool extends AnthropicPromptCache {
  name: string;
  description: string;
  input_schema: {
    type: string;
    properties: Record<
      string,
      {
        type: string;
        description: string;
      }
    >;
    required: string[];
  };
}

interface AnthropicToolResultContentItem {
  type: 'tool_result';
  tool_use_id: string;
  content?: string;
}

type AnthropicMessageContentItem = AnthropicToolResultContentItem | ContentType;

interface AnthropicMessage extends Message, AnthropicPromptCache {
  content?: string | AnthropicMessageContentItem[];
}

const transformAssistantMessage = (msg: Message): AnthropicMessage => {
  let content: AnthropicContentItem[] = [];
  const containsToolCalls = msg.tool_calls && msg.tool_calls.length;

  if (msg.content && typeof msg.content === 'string') {
    content.push({
      type: 'text',
      text: msg.content,
    });
  } else if (
    msg.content &&
    typeof msg.content === 'object' &&
    msg.content.length
  ) {
    if (msg.content[0].text) {
      content.push({
        type: 'text',
        text: msg.content[0].text,
      });
    }
  }
  if (containsToolCalls) {
    msg.tool_calls.forEach((toolCall: any) => {
      content.push({
        type: 'tool_use',
        name: toolCall.function.name,
        id: toolCall.id,
        input: JSON.parse(toolCall.function.arguments),
      });
    });
  }
  return {
    role: msg.role,
    content,
  };
};

const transformToolMessage = (msg: Message): AnthropicMessage => {
  return {
    role: 'user',
    content: [
      {
        type: 'tool_result',
        tool_use_id: msg.tool_call_id,
        content: msg.content as string,
      },
    ],
  };
};

export const AnthropicChatCompleteConfig: ProviderConfig = {
  model: {
    param: 'model',
    default: 'claude-2.1',
    required: true,
  },
  messages: [
    {
      param: 'messages',
      required: true,
      transform: (params: Params) => {
        let messages: AnthropicMessage[] = [];
        // Transform the chat messages into a simple prompt
        if (!!params.messages) {
          params.messages.forEach((msg: Message & AnthropicPromptCache) => {
            if (msg.role === 'system') return;

            if (msg.role === 'assistant') {
              messages.push(transformAssistantMessage(msg));
            } else if (
              msg.content &&
              typeof msg.content === 'object' &&
              msg.content.length
            ) {
              const transformedMessage: Record<string, any> = {
                role: msg.role,
                content: [],
              };
              msg.content.forEach((item) => {
                if (item.type === 'text') {
                  transformedMessage.content.push({
                    type: item.type,
                    text: item.text,
                    ...((item as any).cache_control && {
                      cache_control: { type: 'ephemeral' },
                    }),
                  });
                } else if (
                  item.type === 'image_url' &&
                  item.image_url &&
                  item.image_url.url
                ) {
                  const parts = item.image_url.url.split(';');
                  if (parts.length === 2) {
                    const base64ImageParts = parts[1].split(',');
                    const base64Image = base64ImageParts[1];
                    const mediaTypeParts = parts[0].split(':');
                    if (mediaTypeParts.length === 2 && base64Image) {
                      const mediaType = mediaTypeParts[1];
                      transformedMessage.content.push({
                        type: 'image',
                        source: {
                          type: 'base64',
                          media_type: mediaType,
                          data: base64Image,
                        },
                        ...((item as any).cache_control && {
                          cache_control: { type: 'ephemeral' },
                        }),
                      });
                    }
                  }
                }
              });
              messages.push(transformedMessage as Message);
            } else if (msg.role === 'tool') {
              // even though anthropic supports images in tool results, openai doesn't support it yet
              messages.push(transformToolMessage(msg));
            } else {
              messages.push({
                role: msg.role,
                content: msg.content,
              });
            }
          });
        }

        return messages;
      },
    },
    {
      param: 'system',
      required: false,
      transform: (params: Params) => {
        let systemMessage: AnthropicMessage['content'] | string = '';
        // Transform the chat messages into a simple prompt
        if (!!params.messages) {
          params.messages.forEach((msg: Message & AnthropicPromptCache) => {
            if (
              msg.role === 'system' &&
              msg.content &&
              typeof msg.content === 'object' &&
              msg.content[0].text
            ) {
<<<<<<< HEAD
              systemMessage = `${systemMessage}${msg.content[0].text}`;
=======
              systemMessage = [];
              msg.content.forEach((_msg) => {
                (systemMessage as Array<ContentType>)?.push({
                  text: _msg.text,
                  type: 'text',
                  ...((_msg as any)?.cache_control && {
                    cache_control: { type: 'ephemeral' },
                  }),
                });
              });
>>>>>>> e13e6194
            } else if (
              msg.role === 'system' &&
              typeof msg.content === 'string'
            ) {
              systemMessage = `${systemMessage}${msg.content}`;
            }
          });
        }
        return systemMessage;
      },
    },
  ],
  tools: {
    param: 'tools',
    required: false,
    transform: (params: Params) => {
      let tools: AnthropicTool[] = [];
      if (params.tools) {
        params.tools.forEach((tool) => {
          if (tool.function) {
            tools.push({
              name: tool.function.name,
              description: tool.function?.description || '',
              input_schema: {
                type: tool.function.parameters?.type || 'object',
                properties: tool.function.parameters?.properties || {},
                required: tool.function.parameters?.required || [],
              },
              ...(tool.cache_control && {
                cache_control: { type: 'ephemeral' },
              }),
            });
          }
        });
      }
      return tools;
    },
  },
  // None is not supported by Anthropic, defaults to auto
  tool_choice: {
    param: 'tool_choice',
    required: false,
    transform: (params: Params) => {
      if (params.tool_choice) {
        if (typeof params.tool_choice === 'string') {
          if (params.tool_choice === 'required') return { type: 'any' };
          else if (params.tool_choice === 'auto') return { type: 'auto' };
        } else if (typeof params.tool_choice === 'object') {
          return { type: 'tool', name: params.tool_choice.function.name };
        }
      }
      return null;
    },
  },
  max_tokens: {
    param: 'max_tokens',
    required: true,
  },
  temperature: {
    param: 'temperature',
    default: 1,
    min: 0,
    max: 1,
  },
  top_p: {
    param: 'top_p',
    default: -1,
    min: -1,
  },
  top_k: {
    param: 'top_k',
    default: -1,
  },
  stop: {
    param: 'stop_sequences',
  },
  stream: {
    param: 'stream',
    default: false,
  },
  user: {
    param: 'metadata.user_id',
  },
};

interface AnthropicErrorObject {
  type: string;
  message: string;
}

export interface AnthropicErrorResponse {
  type: string;
  error: AnthropicErrorObject;
}

interface AnthorpicTextContentItem {
  type: 'text';
  text: string;
}

interface AnthropicToolContentItem {
  type: 'tool_use';
  name: string;
  id: string;
  input: Record<string, any>;
}

type AnthropicContentItem = AnthorpicTextContentItem | AnthropicToolContentItem;

export interface AnthropicChatCompleteResponse {
  id: string;
  type: string;
  role: string;
  content: AnthropicContentItem[];
  stop_reason: string;
  model: string;
  stop_sequence: null | string;
  usage: {
    input_tokens: number;
    output_tokens: number;
    cache_creation_input_tokens?: number;
    cache_read_input_tokens?: number;
  };
}

export interface AnthropicChatCompleteStreamResponse {
  type: string;
  index: number;
  delta: {
    type: string;
    text: string;
    partial_json?: string;
    stop_reason?: string;
  };
  content_block?: {
    type: string;
    id?: string;
    text?: string;
    name?: string;
    input?: {};
  };
  usage?: {
    output_tokens?: number;
    input_tokens?: number;
    cache_creation_input_tokens?: number;
    cache_read_input_tokens?: number;
  };
  message?: {
    usage?: {
      output_tokens?: number;
      input_tokens?: number;
      cache_creation_input_tokens?: number;
      cache_read_input_tokens?: number;
    };
  };
}

export const AnthropicErrorResponseTransform: (
  response: AnthropicErrorResponse
) => ErrorResponse | undefined = (response) => {
  if ('error' in response) {
    return generateErrorResponse(
      {
        message: response.error?.message,
        type: response.error?.type,
        param: null,
        code: null,
      },
      ANTHROPIC
    );
  }

  return undefined;
};

// TODO: The token calculation is wrong atm
export const AnthropicChatCompleteResponseTransform: (
  response: AnthropicChatCompleteResponse | AnthropicErrorResponse,
  responseStatus: number
) => ChatCompletionResponse | ErrorResponse = (response, responseStatus) => {
  if (responseStatus !== 200) {
    const errorResposne = AnthropicErrorResponseTransform(
      response as AnthropicErrorResponse
    );
    if (errorResposne) return errorResposne;
  }

  if ('content' in response) {
    const {
      input_tokens = 0,
      output_tokens = 0,
      cache_creation_input_tokens,
      cache_read_input_tokens,
    } = response?.usage;

    const shouldSendCacheUsage =
      cache_creation_input_tokens || cache_read_input_tokens;

    let content = '';
    if (response.content.length && response.content[0].type === 'text') {
      content = response.content[0].text;
    }

    let toolCalls: any = [];
    response.content.forEach((item) => {
      if (item.type === 'tool_use') {
        toolCalls.push({
          id: item.id,
          type: 'function',
          function: {
            name: item.name,
            arguments: JSON.stringify(item.input),
          },
        });
      }
    });

    return {
      id: response.id,
      object: 'chat_completion',
      created: Math.floor(Date.now() / 1000),
      model: response.model,
      provider: ANTHROPIC,
      choices: [
        {
          message: {
            role: 'assistant',
            content,
            tool_calls: toolCalls.length ? toolCalls : undefined,
          },
          index: 0,
          logprobs: null,
          finish_reason: response.stop_reason,
        },
      ],
      usage: {
        prompt_tokens: input_tokens,
        completion_tokens: output_tokens,
        total_tokens: input_tokens + output_tokens,
        ...(shouldSendCacheUsage && {
          cache_read_input_tokens: cache_read_input_tokens,
          cache_creation_input_tokens: cache_creation_input_tokens,
        }),
      },
    };
  }

  return generateInvalidProviderResponseError(response, ANTHROPIC);
};

export const AnthropicChatCompleteStreamChunkTransform: (
  response: string,
  fallbackId: string,
  streamState: AnthropicStreamState
) => string | undefined = (responseChunk, fallbackId, streamState) => {
  let chunk = responseChunk.trim();
  if (
    chunk.startsWith('event: ping') ||
    chunk.startsWith('event: content_block_stop')
  ) {
    return;
  }

  if (chunk.startsWith('event: message_stop')) {
    return 'data: [DONE]\n\n';
  }

  chunk = chunk.replace(/^event: content_block_delta[\r\n]*/, '');
  chunk = chunk.replace(/^event: content_block_start[\r\n]*/, '');
  chunk = chunk.replace(/^event: message_delta[\r\n]*/, '');
  chunk = chunk.replace(/^event: message_start[\r\n]*/, '');
  chunk = chunk.replace(/^event: error[\r\n]*/, '');
  chunk = chunk.replace(/^data: /, '');
  chunk = chunk.trim();

  const parsedChunk: AnthropicChatCompleteStreamResponse = JSON.parse(chunk);
  if (
    parsedChunk.type === 'content_block_start' &&
    parsedChunk.content_block?.type === 'text'
  ) {
    streamState.containsChainOfThoughtMessage = true;
    return;
  }

  const shouldSendCacheUsage =
    parsedChunk.message?.usage?.cache_read_input_tokens ||
    parsedChunk.message?.usage?.cache_creation_input_tokens;

  if (parsedChunk.type === 'message_start' && parsedChunk.message?.usage) {
    streamState.usage = {
      prompt_tokens: parsedChunk.message?.usage?.input_tokens,
      ...(shouldSendCacheUsage && {
        cache_read_input_tokens:
          parsedChunk.message?.usage?.cache_read_input_tokens,
        cache_creation_input_tokens:
          parsedChunk.message?.usage?.cache_creation_input_tokens,
      }),
    };
    return (
      `data: ${JSON.stringify({
        id: fallbackId,
        object: 'chat.completion.chunk',
        created: Math.floor(Date.now() / 1000),
        model: '',
        provider: ANTHROPIC,
        choices: [
          {
            delta: {
              content: '',
            },
            index: 0,
            logprobs: null,
            finish_reason: null,
          },
        ],
      })}` + '\n\n'
    );
  }

  if (parsedChunk.type === 'message_delta' && parsedChunk.usage) {
    return (
      `data: ${JSON.stringify({
        id: fallbackId,
        object: 'chat.completion.chunk',
        created: Math.floor(Date.now() / 1000),
        model: '',
        provider: ANTHROPIC,
        choices: [
          {
            index: 0,
            delta: {},
            finish_reason: parsedChunk.delta?.stop_reason,
          },
        ],
        usage: {
          completion_tokens: parsedChunk.usage?.output_tokens,
          ...streamState.usage,
        },
      })}` + '\n\n'
    );
  }

  const toolCalls = [];
  const isToolBlockStart: boolean =
    parsedChunk.type === 'content_block_start' &&
    !!parsedChunk.content_block?.id;
  const isToolBlockDelta: boolean =
    parsedChunk.type === 'content_block_delta' &&
    !!parsedChunk.delta.partial_json;
  const toolIndex: number = streamState.containsChainOfThoughtMessage
    ? parsedChunk.index - 1
    : parsedChunk.index;

  if (isToolBlockStart && parsedChunk.content_block) {
    toolCalls.push({
      index: toolIndex,
      id: parsedChunk.content_block.id,
      type: 'function',
      function: {
        name: parsedChunk.content_block.name,
        arguments: '',
      },
    });
  } else if (isToolBlockDelta) {
    toolCalls.push({
      index: toolIndex,
      function: {
        arguments: parsedChunk.delta.partial_json,
      },
    });
  }

  return (
    `data: ${JSON.stringify({
      id: fallbackId,
      object: 'chat.completion.chunk',
      created: Math.floor(Date.now() / 1000),
      model: '',
      provider: ANTHROPIC,
      choices: [
        {
          delta: {
            content: parsedChunk.delta?.text,
            tool_calls: toolCalls.length ? toolCalls : undefined,
          },
          index: 0,
          logprobs: null,
          finish_reason: parsedChunk.delta?.stop_reason ?? null,
        },
      ],
    })}` + '\n\n'
  );
};<|MERGE_RESOLUTION|>--- conflicted
+++ resolved
@@ -180,7 +180,7 @@
       param: 'system',
       required: false,
       transform: (params: Params) => {
-        let systemMessage: AnthropicMessage['content'] | string = '';
+        let systemMessages: AnthropicMessageContentItem[] = [];
         // Transform the chat messages into a simple prompt
         if (!!params.messages) {
           params.messages.forEach((msg: Message & AnthropicPromptCache) => {
@@ -190,12 +190,8 @@
               typeof msg.content === 'object' &&
               msg.content[0].text
             ) {
-<<<<<<< HEAD
-              systemMessage = `${systemMessage}${msg.content[0].text}`;
-=======
-              systemMessage = [];
               msg.content.forEach((_msg) => {
-                (systemMessage as Array<ContentType>)?.push({
+                systemMessages.push({
                   text: _msg.text,
                   type: 'text',
                   ...((_msg as any)?.cache_control && {
@@ -203,16 +199,18 @@
                   }),
                 });
               });
->>>>>>> e13e6194
             } else if (
               msg.role === 'system' &&
               typeof msg.content === 'string'
             ) {
-              systemMessage = `${systemMessage}${msg.content}`;
+              systemMessages.push({
+                text: msg.content,
+                type: 'text',
+              });
             }
           });
         }
-        return systemMessage;
+        return systemMessages;
       },
     },
   ],
