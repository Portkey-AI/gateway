--- conflicted
+++ resolved
@@ -589,39 +589,6 @@
     );
   }
 
-<<<<<<< HEAD
-  if (
-    parsedChunk.type === 'content_block_start' &&
-    parsedChunk.content_block?.type === 'text'
-  ) {
-    streamState.containsChainOfThoughtMessage = true;
-    return;
-  }
-
-  if (parsedChunk.type === 'error') {
-    return (
-      `data: ${JSON.stringify({
-        id: fallbackId,
-        object: 'chat.completion.chunk',
-        created: Math.floor(Date.now() / 1000),
-        model: '',
-        provider: ANTHROPIC,
-        choices: [
-          {
-            finish_reason: parsedChunk.error?.type,
-            delta: {
-              content: '',
-            },
-          },
-        ],
-      })}` +
-      '\n\n' +
-      'data: [DONE]\n\n'
-    );
-  }
-
-=======
->>>>>>> ec18ac58
   const shouldSendCacheUsage =
     parsedChunk.message?.usage?.cache_read_input_tokens ||
     parsedChunk.message?.usage?.cache_creation_input_tokens;
