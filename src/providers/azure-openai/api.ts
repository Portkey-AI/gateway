import { ProviderAPIConfig } from '../types';
import {
  getAccessTokenFromEntraId,
  getAzureManagedIdentityToken,
  getAzureWorkloadIdentityToken,
} from './utils';
import { env, getRuntimeKey } from 'hono/adapter';

const AzureOpenAIAPIConfig: ProviderAPIConfig = {
  getBaseURL: ({ providerOptions }) => {
    const { resourceName } = providerOptions;
    return `https://${resourceName}.openai.azure.com/openai`;
  },
<<<<<<< HEAD
  headers: async ({ c, providerOptions, fn }) => {
    const { apiKey, azureAuthMode } = providerOptions;
=======
  headers: async ({ providerOptions, fn }) => {
    const { apiKey, azureAdToken, azureAuthMode } = providerOptions;
    if (azureAdToken) {
      return {
        Authorization: `Bearer ${azureAdToken?.replace('Bearer ', '')}`,
      };
    }
>>>>>>> 65ff2fe9

    if (azureAuthMode === 'entra') {
      const { azureEntraTenantId, azureEntraClientId, azureEntraClientSecret } =
        providerOptions;
      if (azureEntraTenantId && azureEntraClientId && azureEntraClientSecret) {
        const scope = 'https://cognitiveservices.azure.com/.default';
        const accessToken = await getAccessTokenFromEntraId(
          azureEntraTenantId,
          azureEntraClientId,
          azureEntraClientSecret,
          scope
        );
        return {
          Authorization: `Bearer ${accessToken}`,
        };
      }
    }
    if (azureAuthMode === 'managed') {
      const { azureManagedClientId } = providerOptions;
      const resource = 'https://cognitiveservices.azure.com/';
      const accessToken = await getAzureManagedIdentityToken(
        resource,
        azureManagedClientId
      );
      return {
        Authorization: `Bearer ${accessToken}`,
      };
    }
    if (azureAuthMode === 'workload') {
      const { azureWorkloadClientId } = providerOptions;

      const authorityHost = env(c).AZURE_AUTHORITY_HOST;
      const tenantId = env(c).AZURE_TENANT_ID;
      const clientId = azureWorkloadClientId || env(c).AZURE_CLIENT_ID;
      const federatedTokenFile = env(c).AZURE_FEDERATED_TOKEN_FILE;

      const runtime = getRuntimeKey();
      if (
        authorityHost &&
        tenantId &&
        clientId &&
        federatedTokenFile &&
        runtime === 'node'
      ) {
        const fs = await import('fs');
        const federatedToken = fs.readFileSync(federatedTokenFile, 'utf8');

        if (federatedToken) {
          const scope = 'https://cognitiveservices.azure.com/.default';
          const accessToken = await getAzureWorkloadIdentityToken(
            authorityHost,
            tenantId,
            clientId,
            federatedToken,
            scope
          );
          return {
            Authorization: `Bearer ${accessToken}`,
          };
        }
      }
    }
    const headersObj: Record<string, string> = {
      'api-key': `${apiKey}`,
    };
    if (
      fn === 'createTranscription' ||
      fn === 'createTranslation' ||
      fn === 'uploadFile' ||
      fn === 'imageEdit'
    ) {
      headersObj['Content-Type'] = 'multipart/form-data';
    }
    if (providerOptions.openaiBeta) {
      headersObj['OpenAI-Beta'] = providerOptions.openaiBeta;
    }
    return headersObj;
  },
  getEndpoint: ({ providerOptions, fn, gatewayRequestURL }) => {
    const { apiVersion, urlToFetch, deploymentId } = providerOptions;
    let mappedFn = fn;

    if (fn === 'proxy' && urlToFetch) {
      if (urlToFetch?.indexOf('/chat/completions') > -1) {
        mappedFn = 'chatComplete';
      } else if (urlToFetch?.indexOf('/completions') > -1) {
        mappedFn = 'complete';
      } else if (urlToFetch?.indexOf('/embeddings') > -1) {
        mappedFn = 'embed';
      } else if (urlToFetch?.indexOf('/images/generations') > -1) {
        mappedFn = 'imageGenerate';
      } else if (urlToFetch?.indexOf('/audio/speech') > -1) {
        mappedFn = 'createSpeech';
      } else if (urlToFetch?.indexOf('/audio/transcriptions') > -1) {
        mappedFn = 'createTranscription';
      } else if (urlToFetch?.indexOf('/audio/translations') > -1) {
        mappedFn = 'createTranslation';
      }
    }

    const urlObj = new URL(gatewayRequestURL);
    const pathname = urlObj.pathname.replace('/v1', '');
    const searchParams = urlObj.searchParams;
    if (apiVersion) {
      searchParams.set('api-version', apiVersion);
    }

    switch (mappedFn) {
      case 'complete': {
        return `/deployments/${deploymentId}/completions?api-version=${apiVersion}`;
      }
      case 'chatComplete': {
        return `/deployments/${deploymentId}/chat/completions?api-version=${apiVersion}`;
      }
      case 'embed': {
        return `/deployments/${deploymentId}/embeddings?api-version=${apiVersion}`;
      }
      case 'imageGenerate': {
        return `/deployments/${deploymentId}/images/generations?api-version=${apiVersion}`;
      }
      case 'imageEdit': {
        return `/deployments/${deploymentId}/images/edits?api-version=${apiVersion}`;
      }
      case 'createSpeech': {
        return `/deployments/${deploymentId}/audio/speech?api-version=${apiVersion}`;
      }
      case 'createTranscription': {
        return `/deployments/${deploymentId}/audio/transcriptions?api-version=${apiVersion}`;
      }
      case 'createTranslation': {
        return `/deployments/${deploymentId}/audio/translations?api-version=${apiVersion}`;
      }
      case 'realtime': {
        return `/realtime?api-version=${apiVersion}&deployment=${deploymentId}`;
      }
      case 'createModelResponse': {
        return `${pathname}?${searchParams.toString()}`;
      }
      case 'getModelResponse': {
        return `${pathname}?${searchParams.toString()}`;
      }
      case 'deleteModelResponse': {
        return `${pathname}?${searchParams.toString()}`;
      }
      case 'listResponseInputItems': {
        return `${pathname}?${searchParams.toString()}`;
      }
      case 'uploadFile':
      case 'retrieveFile':
      case 'listFiles':
      case 'deleteFile':
      case 'retrieveFileContent':
      case 'createFinetune':
      case 'retrieveFinetune':
      case 'listFinetunes':
      case 'cancelFinetune':
      case 'createBatch':
      case 'retrieveBatch':
      case 'cancelBatch':
      case 'listBatches':
        return `${pathname}?api-version=${apiVersion}`;
      default:
        return '';
    }
  },
  getProxyEndpoint: ({ reqPath, reqQuery, providerOptions }) => {
    const { apiVersion } = providerOptions;
    if (!apiVersion) return `${reqPath}${reqQuery}`;
    if (!reqQuery?.includes('api-version')) {
      let _reqQuery = reqQuery;
      if (!reqQuery) {
        _reqQuery = `?api-version=${apiVersion}`;
      } else {
        _reqQuery += `&api-version=${apiVersion}`;
      }
      return `${reqPath}${_reqQuery}`;
    }
    return `${reqPath}${reqQuery}`;
  },
};

export default AzureOpenAIAPIConfig;<|MERGE_RESOLUTION|>--- conflicted
+++ resolved
@@ -11,18 +11,13 @@
     const { resourceName } = providerOptions;
     return `https://${resourceName}.openai.azure.com/openai`;
   },
-<<<<<<< HEAD
-  headers: async ({ c, providerOptions, fn }) => {
-    const { apiKey, azureAuthMode } = providerOptions;
-=======
-  headers: async ({ providerOptions, fn }) => {
+  headers: async ({ providerOptions, fn, c }) => {
     const { apiKey, azureAdToken, azureAuthMode } = providerOptions;
     if (azureAdToken) {
       return {
         Authorization: `Bearer ${azureAdToken?.replace('Bearer ', '')}`,
       };
     }
->>>>>>> 65ff2fe9
 
     if (azureAuthMode === 'entra') {
       const { azureEntraTenantId, azureEntraClientId, azureEntraClientSecret } =
