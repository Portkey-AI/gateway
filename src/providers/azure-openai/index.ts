import { ProviderConfigs } from '../types';
import {
  AzureOpenAICompleteConfig,
  AzureOpenAICompleteResponseTransform,
} from './complete';
import {
  AzureOpenAIEmbedConfig,
  AzureOpenAIEmbedResponseTransform,
} from './embed';
import AzureOpenAIAPIConfig from './api';
import {
  AzureOpenAIChatCompleteConfig,
  AzureOpenAIResponseTransform,
} from './chatComplete';
import {
  AzureOpenAIImageGenerateConfig,
  AzureOpenAIImageGenerateResponseTransform,
} from './imageGenerate';
import {
  AzureOpenAICreateSpeechConfig,
  AzureOpenAICreateSpeechResponseTransform,
} from './createSpeech';
import { AzureOpenAICreateTranscriptionResponseTransform } from './createTranscription';
import { AzureOpenAICreateTranslationResponseTransform } from './createTranslation';
<<<<<<< HEAD
import { AzureOpenAIResponseTransform } from './utils';
import { AzureOpenAIRequestTransform } from './uploadFile';
import { AzureOpenAIUpdateChatCompletionConfig } from './updateChatCompletion';
=======
import { OpenAICreateFinetuneConfig } from '../openai/createFinetune';
import { AzureTransformFinetuneBody } from './createFinetune';
import { OpenAIFileUploadRequestTransform } from '../openai/uploadFile';
import { AzureOpenAIFinetuneResponseTransform } from './utils';
import { AzureOpenAICreateBatchConfig } from './createBatch';
import { AzureOpenAIGetBatchOutputRequestHandler } from './getBatchOutput';
>>>>>>> dc5dd023

const AzureOpenAIConfig: ProviderConfigs = {
  complete: AzureOpenAICompleteConfig,
  embed: AzureOpenAIEmbedConfig,
  api: AzureOpenAIAPIConfig,
  imageGenerate: AzureOpenAIImageGenerateConfig,
  chatComplete: AzureOpenAIChatCompleteConfig,
  createSpeech: AzureOpenAICreateSpeechConfig,
  createFinetune: OpenAICreateFinetuneConfig,
  createTranscription: {},
  createTranslation: {},
  realtime: {},
<<<<<<< HEAD
  updateChatCompletion: AzureOpenAIUpdateChatCompletionConfig,
=======
  cancelFinetune: {},
  cancelBatch: {},
  createBatch: AzureOpenAICreateBatchConfig,
  requestHandlers: {
    getBatchOutput: AzureOpenAIGetBatchOutputRequestHandler,
  },
>>>>>>> dc5dd023
  responseTransforms: {
    complete: AzureOpenAICompleteResponseTransform,
    chatComplete: AzureOpenAIResponseTransform,
    embed: AzureOpenAIEmbedResponseTransform,
    imageGenerate: AzureOpenAIImageGenerateResponseTransform,
    createSpeech: AzureOpenAICreateSpeechResponseTransform,
    createTranscription: AzureOpenAICreateTranscriptionResponseTransform,
    createTranslation: AzureOpenAICreateTranslationResponseTransform,
    realtime: {},
    uploadFile: AzureOpenAIResponseTransform,
    listFiles: AzureOpenAIResponseTransform,
    retrieveFile: AzureOpenAIResponseTransform,
    deleteFile: AzureOpenAIResponseTransform,
    retrieveFileContent: AzureOpenAIResponseTransform,
<<<<<<< HEAD
    listChatCompletions: AzureOpenAIResponseTransform,
    getChatCompletion: AzureOpenAIResponseTransform,
    getChatCompletionMessages: AzureOpenAIResponseTransform,
    updateChatCompletion: AzureOpenAIResponseTransform,
    deleteChatCompletion: AzureOpenAIResponseTransform,
=======
    createFinetune: AzureOpenAIResponseTransform,
    retrieveFinetune: AzureOpenAIFinetuneResponseTransform,
    createBatch: AzureOpenAIResponseTransform,
    retrieveBatch: AzureOpenAIResponseTransform,
    cancelBatch: AzureOpenAIResponseTransform,
    listBatches: AzureOpenAIResponseTransform,
>>>>>>> dc5dd023
  },
  requestTransforms: {
    createFinetune: AzureTransformFinetuneBody,
    uploadFile: OpenAIFileUploadRequestTransform,
  },
};

export default AzureOpenAIConfig;<|MERGE_RESOLUTION|>--- conflicted
+++ resolved
@@ -22,18 +22,14 @@
 } from './createSpeech';
 import { AzureOpenAICreateTranscriptionResponseTransform } from './createTranscription';
 import { AzureOpenAICreateTranslationResponseTransform } from './createTranslation';
-<<<<<<< HEAD
-import { AzureOpenAIResponseTransform } from './utils';
 import { AzureOpenAIRequestTransform } from './uploadFile';
 import { AzureOpenAIUpdateChatCompletionConfig } from './updateChatCompletion';
-=======
 import { OpenAICreateFinetuneConfig } from '../openai/createFinetune';
 import { AzureTransformFinetuneBody } from './createFinetune';
 import { OpenAIFileUploadRequestTransform } from '../openai/uploadFile';
 import { AzureOpenAIFinetuneResponseTransform } from './utils';
 import { AzureOpenAICreateBatchConfig } from './createBatch';
 import { AzureOpenAIGetBatchOutputRequestHandler } from './getBatchOutput';
->>>>>>> dc5dd023
 
 const AzureOpenAIConfig: ProviderConfigs = {
   complete: AzureOpenAICompleteConfig,
@@ -46,16 +42,13 @@
   createTranscription: {},
   createTranslation: {},
   realtime: {},
-<<<<<<< HEAD
   updateChatCompletion: AzureOpenAIUpdateChatCompletionConfig,
-=======
   cancelFinetune: {},
   cancelBatch: {},
   createBatch: AzureOpenAICreateBatchConfig,
   requestHandlers: {
     getBatchOutput: AzureOpenAIGetBatchOutputRequestHandler,
   },
->>>>>>> dc5dd023
   responseTransforms: {
     complete: AzureOpenAICompleteResponseTransform,
     chatComplete: AzureOpenAIResponseTransform,
@@ -70,20 +63,17 @@
     retrieveFile: AzureOpenAIResponseTransform,
     deleteFile: AzureOpenAIResponseTransform,
     retrieveFileContent: AzureOpenAIResponseTransform,
-<<<<<<< HEAD
     listChatCompletions: AzureOpenAIResponseTransform,
     getChatCompletion: AzureOpenAIResponseTransform,
     getChatCompletionMessages: AzureOpenAIResponseTransform,
     updateChatCompletion: AzureOpenAIResponseTransform,
     deleteChatCompletion: AzureOpenAIResponseTransform,
-=======
     createFinetune: AzureOpenAIResponseTransform,
     retrieveFinetune: AzureOpenAIFinetuneResponseTransform,
     createBatch: AzureOpenAIResponseTransform,
     retrieveBatch: AzureOpenAIResponseTransform,
     cancelBatch: AzureOpenAIResponseTransform,
     listBatches: AzureOpenAIResponseTransform,
->>>>>>> dc5dd023
   },
   requestTransforms: {
     createFinetune: AzureTransformFinetuneBody,
