<<<<<<< HEAD
import { GROQ } from "../../globals";
import { Params, Message } from "../../types/requestBody";
import {
   ChatCompletionResponse,
    ErrorResponse,
    ProviderConfig,
} from "../types";

export const GroqChatCompleteConfig: ProviderConfig = {
    model: {
        param: "model",
        required: true,
        default: "mixtral-8x7b-32768",
    },
    messages: [
      {
        param: "messages",
        default: "",
        transform: (params:Params) => {
          let messages:Message[] = [];
          // Transform the chat messages into a simple prompt
          if (!!params.messages) {
            params.messages.forEach(msg => {
              if (msg.content && typeof msg.content === "object" && msg.content.length) {
                const transformedMessage: Record<string, any> = {
                  role: msg.role,
                  content: [],
                };
                msg.content.forEach(item => {
                  // FOR NOW, we only support text messages
                  if (item.type === "text") {
                    messages.push({
                      role: msg.role,
                      content: item.text,
                    });
                  }
                });
              } else {
                messages.push({
                  role: msg.role,
                  content: msg.content
                });
              }
            })
          }

          return messages;
        }
      },
    ],
    max_tokens: {
        param: "max_tokens",
        default: 100,
        min: 0,
    },
    temperature: {
        param: "temperature",
        default: 1,
        min: 0,
        max: 2,
    },
    top_p: {
        param: "top_p",
        default: 1,
        min: 0,
        max: 1,
    },
    stream: {
        param: "stream",
        default: false,
    },
    stop: {
        param: "stop",
    },
    n: {
        param: "n",
        default: 1,
        max: 1,
        min: 1
    },
=======
import { GROQ } from '../../globals';
import {
  ChatCompletionResponse,
  ErrorResponse,
  ProviderConfig,
} from '../types';
import {
  generateErrorResponse,
  generateInvalidProviderResponseError,
} from '../utils';

export const GroqChatCompleteConfig: ProviderConfig = {
  model: {
    param: 'model',
    required: true,
    default: 'mixtral-8x7b-32768',
  },
  messages: {
    param: 'messages',
    default: '',
  },
  max_tokens: {
    param: 'max_tokens',
    default: 100,
    min: 0,
  },
  temperature: {
    param: 'temperature',
    default: 1,
    min: 0,
    max: 2,
  },
  top_p: {
    param: 'top_p',
    default: 1,
    min: 0,
    max: 1,
  },
  stream: {
    param: 'stream',
    default: false,
  },
  stop: {
    param: 'stop',
  },
  n: {
    param: 'n',
    default: 1,
    max: 1,
    min: 1,
  },
>>>>>>> 0454d41b
};

export interface GroqChatCompleteResponse extends ChatCompletionResponse {}

export interface GroqErrorResponse extends ErrorResponse {}

export interface GroqStreamChunk {
  id: string;
  object: string;
  created: number;
  model: string;
  choices: {
    delta: {
      content?: string;
    };
    index: number;
    finish_reason: string | null;
    logprobs: object | null;
  }[];
  x_groq: {
    usage: {
      queue_time: number;
      prompt_tokens: number;
      prompt_time: number;
      completion_tokens: number;
      completion_time: number;
      total_tokens: number;
      total_time: number;
    };
  };
}

export const GroqChatCompleteResponseTransform: (
  response: GroqChatCompleteResponse | GroqErrorResponse,
  responseStatus: number
) => ChatCompletionResponse | ErrorResponse = (response, responseStatus) => {
  if ('error' in response && responseStatus !== 200) {
    return generateErrorResponse(
      {
        message: response.error.message,
        type: response.error.type,
        param: null,
        code: response.error.code?.toString() || null,
      },
      GROQ
    );
  }

  if ('choices' in response) {
    return {
      id: response.id,
      object: response.object,
      created: response.created,
      model: response.model,
      provider: GROQ,
      choices: response.choices.map((c) => ({
        index: c.index,
        message: c.message,
        logprobs: c.logprobs,
        finish_reason: c.finish_reason,
      })),
      usage: {
        prompt_tokens: response.usage?.prompt_tokens || 0,
        completion_tokens: response.usage?.completion_tokens || 0,
        total_tokens: response.usage?.total_tokens || 0,
      },
    };
  }

  return generateInvalidProviderResponseError(response, GROQ);
};

export const GroqChatCompleteStreamChunkTransform: (
  response: string
) => string = (responseChunk) => {
  let chunk = responseChunk.trim();
  chunk = chunk.replace(/^data: /, '');
  chunk = chunk.trim();
  if (chunk === '[DONE]') {
    return `data: ${chunk}\n\n`;
  }

  const parsedChunk: GroqStreamChunk = JSON.parse(chunk);
  if (parsedChunk['x_groq'] && parsedChunk['x_groq'].usage) {
    return `data: ${JSON.stringify({
      id: parsedChunk.id,
      object: parsedChunk.object,
      created: parsedChunk.created,
      model: parsedChunk.model,
      provider: GROQ,
      choices: [
        {
          index: parsedChunk.choices[0].index || 0,
          delta: {},
          logprobs: null,
          finish_reason: parsedChunk.choices[0].index,
        },
      ],
      usage: {
        prompt_tokens: parsedChunk['x_groq'].usage.prompt_tokens || 0,
        completion_tokens: parsedChunk['x_groq'].usage.completion_tokens || 0,
        total_tokens: parsedChunk['x_groq'].usage.total_tokens || 0,
      },
    })}\n\n`;
  }
  return `data: ${JSON.stringify({
    id: parsedChunk.id,
    object: parsedChunk.object,
    created: parsedChunk.created,
    model: parsedChunk.model,
    provider: GROQ,
    choices: [
      {
        index: parsedChunk.choices[0].index || 0,
        delta: {
          role: 'assistant',
          content: parsedChunk.choices[0].delta.content,
        },
        logprobs: null,
        finish_reason: parsedChunk.choices[0].finish_reason || null,
      },
    ],
  })}\n\n`;
};<|MERGE_RESOLUTION|>--- conflicted
+++ resolved
@@ -1,86 +1,5 @@
-<<<<<<< HEAD
-import { GROQ } from "../../globals";
-import { Params, Message } from "../../types/requestBody";
-import {
-   ChatCompletionResponse,
-    ErrorResponse,
-    ProviderConfig,
-} from "../types";
-
-export const GroqChatCompleteConfig: ProviderConfig = {
-    model: {
-        param: "model",
-        required: true,
-        default: "mixtral-8x7b-32768",
-    },
-    messages: [
-      {
-        param: "messages",
-        default: "",
-        transform: (params:Params) => {
-          let messages:Message[] = [];
-          // Transform the chat messages into a simple prompt
-          if (!!params.messages) {
-            params.messages.forEach(msg => {
-              if (msg.content && typeof msg.content === "object" && msg.content.length) {
-                const transformedMessage: Record<string, any> = {
-                  role: msg.role,
-                  content: [],
-                };
-                msg.content.forEach(item => {
-                  // FOR NOW, we only support text messages
-                  if (item.type === "text") {
-                    messages.push({
-                      role: msg.role,
-                      content: item.text,
-                    });
-                  }
-                });
-              } else {
-                messages.push({
-                  role: msg.role,
-                  content: msg.content
-                });
-              }
-            })
-          }
-
-          return messages;
-        }
-      },
-    ],
-    max_tokens: {
-        param: "max_tokens",
-        default: 100,
-        min: 0,
-    },
-    temperature: {
-        param: "temperature",
-        default: 1,
-        min: 0,
-        max: 2,
-    },
-    top_p: {
-        param: "top_p",
-        default: 1,
-        min: 0,
-        max: 1,
-    },
-    stream: {
-        param: "stream",
-        default: false,
-    },
-    stop: {
-        param: "stop",
-    },
-    n: {
-        param: "n",
-        default: 1,
-        max: 1,
-        min: 1
-    },
-=======
 import { GROQ } from '../../globals';
+import { Params, Message } from '../../types/requestBody';
 import {
   ChatCompletionResponse,
   ErrorResponse,
@@ -97,10 +16,46 @@
     required: true,
     default: 'mixtral-8x7b-32768',
   },
-  messages: {
-    param: 'messages',
-    default: '',
-  },
+  messages: [
+    {
+      param: 'messages',
+      default: '',
+      transform: (params: Params) => {
+        let messages: Message[] = [];
+        // Transform the chat messages into a simple prompt
+        if (!!params.messages) {
+          params.messages.forEach((msg) => {
+            if (
+              msg.content &&
+              typeof msg.content === 'object' &&
+              msg.content.length
+            ) {
+              const transformedMessage: Record<string, any> = {
+                role: msg.role,
+                content: [],
+              };
+              msg.content.forEach((item) => {
+                // FOR NOW, we only support text messages
+                if (item.type === 'text') {
+                  messages.push({
+                    role: msg.role,
+                    content: item.text,
+                  });
+                }
+              });
+            } else {
+              messages.push({
+                role: msg.role,
+                content: msg.content,
+              });
+            }
+          });
+        }
+
+        return messages;
+      },
+    },
+  ],
   max_tokens: {
     param: 'max_tokens',
     default: 100,
@@ -131,7 +86,6 @@
     max: 1,
     min: 1,
   },
->>>>>>> 0454d41b
 };
 
 export interface GroqChatCompleteResponse extends ChatCompletionResponse {}
