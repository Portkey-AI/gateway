import { FINISH_REASON, ErrorResponse, PROVIDER_FINISH_REASON } from './types';
import { finishReasonMap } from './utils/finishReasonMap';

export const generateInvalidProviderResponseError: (
  response: Record<string, any>,
  provider: string
) => ErrorResponse = (response, provider) => {
  return {
    error: {
      message: `Invalid response received from ${provider}: ${JSON.stringify(
        response
      )}`,
      type: null,
      param: null,
      code: null,
    },
    provider: provider,
  } as ErrorResponse;
};

export const generateErrorResponse: (
  errorDetails: {
    message: string;
    type: string | null;
    param: string | null;
    code: string | null;
  },
  provider: string
) => ErrorResponse = ({ message, type, param, code }, provider) => {
  return {
    error: {
      message: `${provider} error: ${message}`,
      type: type ?? null,
      param: param ?? null,
      code: code ?? null,
    },
    provider: provider,
  } as ErrorResponse;
};

type SplitResult = {
  before: string;
  after: string;
};

export function splitString(input: string, separator: string): SplitResult {
  const sepIndex = input.indexOf(separator);

  if (sepIndex === -1) {
    return {
      before: input,
      after: '',
    };
  }

  return {
    before: input.substring(0, sepIndex),
    after: input.substring(sepIndex + 1),
  };
}

<<<<<<< HEAD
export function getFakeId() {
  // Some providers have a max length for the id, so we need to limit it
  return ('portkey-' + crypto.randomUUID()).slice(0, 40);
}
=======
/*
  Transforms the finish reason from the provider to the finish reason used by the OpenAI API.
  If the finish reason is not found in the map, it will return the stop reason.
  If the strictOpenAiCompliance is true, it will return the finish reason from the map.
  If the strictOpenAiCompliance is false, it will return the finish reason from the provider.
  NOTE: this function always returns a finish reason
*/
export const transformFinishReason = (
  finishReason?: PROVIDER_FINISH_REASON,
  strictOpenAiCompliance?: boolean
): FINISH_REASON | PROVIDER_FINISH_REASON => {
  if (!finishReason) return FINISH_REASON.stop;
  if (!strictOpenAiCompliance) return finishReason;
  const transformedFinishReason = finishReasonMap.get(finishReason);
  if (!transformedFinishReason) {
    return FINISH_REASON.stop;
  }
  return transformedFinishReason;
};
>>>>>>> 2b229d48
<|MERGE_RESOLUTION|>--- conflicted
+++ resolved
@@ -59,12 +59,6 @@
   };
 }
 
-<<<<<<< HEAD
-export function getFakeId() {
-  // Some providers have a max length for the id, so we need to limit it
-  return ('portkey-' + crypto.randomUUID()).slice(0, 40);
-}
-=======
 /*
   Transforms the finish reason from the provider to the finish reason used by the OpenAI API.
   If the finish reason is not found in the map, it will return the stop reason.
@@ -84,4 +78,8 @@
   }
   return transformedFinishReason;
 };
->>>>>>> 2b229d48
+
+export function getFakeId() {
+  // Some providers have a max length for the id, so we need to limit it
+  return ('portkey-' + crypto.randomUUID()).slice(0, 40);
+}