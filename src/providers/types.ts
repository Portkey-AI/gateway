--- conflicted
+++ resolved
@@ -43,20 +43,11 @@
   /** A function to generate the baseURL based on parameters */
   getBaseURL: (args: { providerOptions: Options }) => string;
   /** A function to generate the endpoint based on parameters */
-<<<<<<< HEAD
-  getEndpoint?: Function;
-  /** The endpoint for the 'stream-chatComplete' function. */
-  proxy?: string;
-  /** The endpoint for 'imageGenerate' function */
-  imageGenerate?: string,
-  generate?: string
-=======
   getEndpoint: (args: {
     providerOptions: Options;
     fn: string;
     gatewayRequestBody: Params;
   }) => string;
->>>>>>> 0454d41b
 }
 
 export type endpointStrings =
