--- conflicted
+++ resolved
@@ -60,13 +60,10 @@
   | 'stream-chatComplete'
   | 'proxy'
   | 'imageGenerate'
-<<<<<<< HEAD
-  | 'fimComplete';
-=======
+  | 'fimComplete'
   | 'createSpeech'
   | 'createTranscription'
   | 'createTranslation';
->>>>>>> 69d96825
 
 /**
  * A collection of API configurations for multiple AI providers.
