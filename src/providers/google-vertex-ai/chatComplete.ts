// Docs for REST API
// https://cloud.google.com/vertex-ai/generative-ai/docs/multimodal/send-multimodal-prompts#gemini-send-multimodal-samples-drest

import { GOOGLE_VERTEX_AI } from '../../globals';
import {
  ContentType,
  Message,
  Params,
  Tool,
  ToolCall,
  SYSTEM_MESSAGE_ROLES,
  MESSAGE_ROLES,
} from '../../types/requestBody';
import {
  AnthropicChatCompleteConfig,
  AnthropicChatCompleteResponse,
  AnthropicChatCompleteStreamResponse,
  AnthropicErrorResponse,
} from '../anthropic/chatComplete';
import { AnthropicStreamState } from '../anthropic/types';
import {
  GoogleMessage,
  GoogleMessageRole,
  GoogleToolConfig,
  SYSTEM_INSTRUCTION_DISABLED_MODELS,
  transformOpenAIRoleToGoogleRole,
  transformToolChoiceForGemini,
} from '../google/chatComplete';
import {
  ChatCompletionResponse,
  ErrorResponse,
  Logprobs,
  ProviderConfig,
} from '../types';
import {
  generateErrorResponse,
  generateInvalidProviderResponseError,
} from '../utils';
import { transformGenerationConfig } from './transformGenerationConfig';
import type {
  GoogleErrorResponse,
  GoogleGenerateContentResponse,
  VertexLlamaChatCompleteStreamChunk,
  VertexLLamaChatCompleteResponse,
  GoogleSearchRetrievalTool,
} from './types';
import {
  getMimeType,
  recursivelyDeleteUnsupportedParameters,
  transformVertexLogprobs,
} from './utils';

export const buildGoogleSearchRetrievalTool = (tool: Tool) => {
  const googleSearchRetrievalTool: GoogleSearchRetrievalTool = {
    googleSearchRetrieval: {},
  };
  if (tool.function.parameters?.dynamicRetrievalConfig) {
    googleSearchRetrievalTool.googleSearchRetrieval.dynamicRetrievalConfig =
      tool.function.parameters.dynamicRetrievalConfig;
  }
  return googleSearchRetrievalTool;
};

export const VertexGoogleChatCompleteConfig: ProviderConfig = {
  // https://cloud.google.com/vertex-ai/generative-ai/docs/learn/model-versioning#gemini-model-versions
  model: {
    param: 'model',
    required: true,
    default: 'gemini-1.0-pro',
  },
  messages: [
    {
      param: 'contents',
      default: '',
      transform: (params: Params) => {
        let lastRole: GoogleMessageRole | undefined;
        const messages: GoogleMessage[] = [];

        params.messages?.forEach((message: Message) => {
          // From gemini-1.5 onwards, systemInstruction is supported
          // Skipping system message and sending it in systemInstruction for gemini 1.5 models
          if (
            SYSTEM_MESSAGE_ROLES.includes(message.role) &&
            !SYSTEM_INSTRUCTION_DISABLED_MODELS.includes(params.model as string)
          )
            return;

          const role = transformOpenAIRoleToGoogleRole(message.role);
          let parts = [];

          if (message.role === 'assistant' && message.tool_calls) {
            message.tool_calls.forEach((tool_call: ToolCall) => {
              parts.push({
                functionCall: {
                  name: tool_call.function.name,
                  args: JSON.parse(tool_call.function.arguments),
                },
              });
            });
          } else if (
            message.role === 'tool' &&
            typeof message.content === 'string'
          ) {
            parts.push({
              functionResponse: {
                name: message.name ?? 'gateway-tool-filler-name',
                response: {
                  content: message.content,
                },
              },
            });
          } else if (message.content && typeof message.content === 'object') {
            message.content.forEach((c: ContentType) => {
              if (c.type === 'text') {
                parts.push({
                  text: c.text,
                });
              }
              if (c.type === 'image_url') {
                const { url } = c.image_url || {};

                if (!url) {
                  // Shouldn't throw error?
                  return;
                }

                // Example: data:image/png;base64,abcdefg...
                if (url.startsWith('data:')) {
                  const [mimeTypeWithPrefix, base64Image] =
                    url.split(';base64,');
                  const mimeType = mimeTypeWithPrefix.split(':')[1];

                  parts.push({
                    inlineData: {
                      mimeType: mimeType,
                      data: base64Image,
                    },
                  });

                  return;
                } else if (
                  url.startsWith('gs://') ||
                  url.startsWith('https://') ||
                  url.startsWith('http://')
                ) {
                  parts.push({
                    fileData: {
                      mimeType: getMimeType(url),
                      fileUri: url,
                    },
                  });
                } else {
                  // NOTE: This block is kept to maintain backward compatibility
                  // Earlier we were assuming that all images will be base64 with image/jpeg mimeType
                  parts.push({
                    inlineData: {
                      mimeType: 'image/jpeg',
                      data: c.image_url?.url,
                    },
                  });
                }
              }
            });
          } else if (typeof message.content === 'string') {
            parts.push({
              text: message.content,
            });
          }

          // @NOTE: This takes care of the "Please ensure that multiturn requests alternate between user and model."
          // error that occurs when we have multiple user messages in a row.
          const shouldCombineMessages =
            lastRole === role && !params.model?.includes('vision');

          if (shouldCombineMessages) {
            messages[messages.length - 1].parts.push(...parts);
          } else {
            messages.push({ role, parts });
          }

          lastRole = role;
        });

        return messages;
      },
    },
    {
      param: 'systemInstruction',
      default: '',
      transform: (params: Params) => {
        // systemInstruction is only supported from gemini 1.5 models
        if (SYSTEM_INSTRUCTION_DISABLED_MODELS.includes(params.model as string))
          return;
        const firstMessage = params.messages?.[0] || null;
        if (!firstMessage) return;

        if (
          SYSTEM_MESSAGE_ROLES.includes(firstMessage.role) &&
          typeof firstMessage.content === 'string'
        ) {
          return {
            parts: [
              {
                text: firstMessage.content,
              },
            ],
            role: 'system',
          };
        }

        if (
          SYSTEM_MESSAGE_ROLES.includes(firstMessage.role) &&
          typeof firstMessage.content === 'object' &&
          firstMessage.content?.[0]?.text
        ) {
          return {
            parts: [
              {
                text: firstMessage.content?.[0].text,
              },
            ],
            role: 'system',
          };
        }

        return;
      },
    },
  ],
  temperature: {
    param: 'generationConfig',
    transform: (params: Params) => transformGenerationConfig(params),
  },
  top_p: {
    param: 'generationConfig',
    transform: (params: Params) => transformGenerationConfig(params),
  },
  top_k: {
    param: 'generationConfig',
    transform: (params: Params) => transformGenerationConfig(params),
  },
  max_tokens: {
    param: 'generationConfig',
    transform: (params: Params) => transformGenerationConfig(params),
  },
  max_completion_tokens: {
    param: 'generationConfig',
    transform: (params: Params) => transformGenerationConfig(params),
  },
  stop: {
    param: 'generationConfig',
    transform: (params: Params) => transformGenerationConfig(params),
  },
  response_format: {
    param: 'generationConfig',
    transform: (params: Params) => transformGenerationConfig(params),
  },
  logprobs: {
    param: 'generationConfig',
    transform: (params: Params) => transformGenerationConfig(params),
  },
  top_logprobs: {
    param: 'generationConfig',
    transform: (params: Params) => transformGenerationConfig(params),
  },
  // https://cloud.google.com/vertex-ai/generative-ai/docs/multimodal/configure-safety-attributes
  // Example payload to be included in the request that sets the safety settings:
  //   "safety_settings": [
  //     {
  //         "category": "HARM_CATEGORY_DANGEROUS_CONTENT",
  //         "threshold": "BLOCK_NONE"
  //     },
  //     {
  //         "category": "HARM_CATEGORY_SEXUALLY_EXPLICIT",
  //         "threshold": "BLOCK_ONLY_HIGH"
  //     }
  // ]
  safety_settings: {
    param: 'safety_settings',
  },
  tools: {
    param: 'tools',
    default: '',
    transform: (params: Params) => {
      const functionDeclarations: any = [];
      const tools: any = [];
      params.tools?.forEach((tool) => {
        if (tool.type === 'function') {
          // these are not supported by google
          recursivelyDeleteUnsupportedParameters(tool.function?.parameters);
          delete tool.function?.strict;

          if (['googleSearch', 'google_search'].includes(tool.function.name)) {
            tools.push({ googleSearch: {} });
          } else if (
            ['googleSearchRetrieval', 'google_search_retrieval'].includes(
              tool.function.name
            )
          ) {
            tools.push(buildGoogleSearchRetrievalTool(tool));
          } else {
            functionDeclarations.push(tool.function);
          }
        }
      });
      if (functionDeclarations.length) {
        tools.push({ functionDeclarations });
      }
      return tools;
    },
  },
  tool_choice: {
    param: 'tool_config',
    default: '',
    transform: (params: Params) => {
      if (params.tool_choice) {
        const allowedFunctionNames: string[] = [];
        if (
          typeof params.tool_choice === 'object' &&
          params.tool_choice.type === 'function'
        ) {
          allowedFunctionNames.push(params.tool_choice.function.name);
        }
        const toolConfig: GoogleToolConfig = {
          function_calling_config: {
            mode: transformToolChoiceForGemini(params.tool_choice),
          },
        };
        if (allowedFunctionNames.length > 0) {
          toolConfig.function_calling_config.allowed_function_names =
            allowedFunctionNames;
        }
        return toolConfig;
      }
    },
  },
  labels: {
    param: 'labels',
  },
};

<<<<<<< HEAD
=======
interface AnthorpicTextContentItem {
  type: 'text';
  text: string;
}

interface AnthropicThinkingContentItem {
  type: 'thinking';
  thinking: string;
  signature: string;
}

interface AnthropicToolContentItem {
  type: 'tool_use';
  name: string;
  id: string;
  input: Record<string, any>;
}

type AnthropicContentItem =
  | AnthorpicTextContentItem
  | AnthropicThinkingContentItem
  | AnthropicToolContentItem;

>>>>>>> 58feb6f0
export const VertexAnthropicChatCompleteConfig: ProviderConfig = {
  ...AnthropicChatCompleteConfig,
  anthropic_version: {
    param: 'anthropic_version',
    required: true,
    default: 'vertex-2023-10-16',
  },
};

export const GoogleChatCompleteResponseTransform: (
  response:
    | GoogleGenerateContentResponse
    | GoogleErrorResponse
    | GoogleErrorResponse[],
  responseStatus: number,
  responseHeaders: Headers,
  strictOpenAiCompliance: boolean
) => ChatCompletionResponse | ErrorResponse = (
  response,
  responseStatus,
  _responseHeaders,
  strictOpenAiCompliance
) => {
  // when error occurs on streaming request, the response is an array of errors.
  if (
    responseStatus !== 200 &&
    Array.isArray(response) &&
    response.length > 0 &&
    'error' in response[0]
  ) {
    const { error } = response[0];

    return generateErrorResponse(
      {
        message: error.message,
        type: error.status,
        param: null,
        code: String(error.code),
      },
      GOOGLE_VERTEX_AI
    );
  }

  if (responseStatus !== 200 && 'error' in response) {
    const { error } = response;
    return generateErrorResponse(
      {
        message: error.message,
        type: error.status,
        param: null,
        code: String(error.code),
      },
      GOOGLE_VERTEX_AI
    );
  }

  if ('candidates' in response) {
    const {
      promptTokenCount = 0,
      candidatesTokenCount = 0,
      totalTokenCount = 0,
    } = response.usageMetadata;

    return {
      id: 'portkey-' + crypto.randomUUID(),
      object: 'chat_completion',
      created: Math.floor(Date.now() / 1000),
      model: response.modelVersion,
      provider: GOOGLE_VERTEX_AI,
      choices:
        response.candidates?.map((generation, index) => {
          // transform tool calls and content by iterating over the content parts
          let toolCalls: ToolCall[] = [];
          let content: string | undefined;
          for (const part of generation.content?.parts ?? []) {
            if (part.functionCall) {
              toolCalls.push({
                id: 'portkey-' + crypto.randomUUID(),
                type: 'function',
                function: {
                  name: part.functionCall.name,
                  arguments: JSON.stringify(part.functionCall.args),
                },
              });
            } else if (part.text) {
              // if content is already set to the chain of thought message and the user requires both the CoT message and the completion, we need to append the completion to the CoT message
              if (content?.length && !strictOpenAiCompliance) {
                content += '\r\n\r\n' + part.text;
              } else {
                // if content is already set to CoT, but user requires only the completion, we need to set content to the completion
                content = part.text;
              }
            }
          }

          const message = {
            role: MESSAGE_ROLES.ASSISTANT,
            ...(toolCalls.length && { tool_calls: toolCalls }),
            ...(content && { content }),
          };
          const logprobsContent: Logprobs[] | null =
            transformVertexLogprobs(generation);
          let logprobs;
          if (logprobsContent) {
            logprobs = {
              content: logprobsContent,
            };
          }

          return {
            message: message,
            index: index,
            finish_reason: generation.finishReason,
            logprobs,
            ...(!strictOpenAiCompliance && {
              safetyRatings: generation.safetyRatings,
            }),
            ...(!strictOpenAiCompliance && generation.groundingMetadata
              ? { groundingMetadata: generation.groundingMetadata }
              : {}),
          };
        }) ?? [],
      usage: {
        prompt_tokens: promptTokenCount,
        completion_tokens: candidatesTokenCount,
        total_tokens: totalTokenCount,
      },
    };
  }

  return generateInvalidProviderResponseError(response, GOOGLE_VERTEX_AI);
};

export const VertexLlamaChatCompleteConfig: ProviderConfig = {
  model: {
    param: 'model',
    required: true,
    default: 'meta/llama-3.1-405b-instruct-maas',
    transform: (params: Params) => {
      return (
        params.model?.replace('meta.', 'meta/') ||
        'meta/llama-3.1-405b-instruct-maas'
      );
    },
  },
  messages: {
    param: 'messages',
    required: true,
    default: [],
  },
  max_tokens: {
    param: 'max_tokens',
    default: 512,
    min: 1,
    max: 2048,
  },
  max_completion_tokens: {
    param: 'max_tokens',
    default: 512,
    min: 1,
    max: 2048,
  },
  temperature: {
    param: 'temperature',
    default: 0.5,
    min: 0,
    max: 1,
  },
  top_p: {
    param: 'top_p',
    default: 0.9,
    min: 0,
    max: 1,
  },
  top_k: {
    param: 'top_k',
    default: 0,
    min: 0,
    max: 2048,
  },
  stream: {
    param: 'stream',
    default: false,
  },
};

export const GoogleChatCompleteStreamChunkTransform: (
  response: string,
  fallbackId: string,
  streamState: any,
  strictOpenAiCompliance: boolean
) => string = (
  responseChunk,
  fallbackId,
  streamState,
  strictOpenAiCompliance
) => {
  streamState.containsChainOfThoughtMessage =
    streamState?.containsChainOfThoughtMessage ?? false;
  const chunk = responseChunk
    .trim()
    .replace(/^data: /, '')
    .trim();

  if (chunk === '[DONE]') {
    return `data: ${chunk}\n\n`;
  }

  let parsedChunk: GoogleGenerateContentResponse = JSON.parse(chunk);

  let usageMetadata;
  if (parsedChunk.usageMetadata) {
    usageMetadata = {
      prompt_tokens: parsedChunk.usageMetadata.promptTokenCount,
      completion_tokens: parsedChunk.usageMetadata.candidatesTokenCount,
      total_tokens: parsedChunk.usageMetadata.totalTokenCount,
    };
  }

  const dataChunk = {
    id: fallbackId,
    object: 'chat.completion.chunk',
    created: Math.floor(Date.now() / 1000),
    model: parsedChunk.modelVersion,
    provider: GOOGLE_VERTEX_AI,
    choices:
      parsedChunk.candidates?.map((generation, index) => {
        let message: Message = { role: 'assistant', content: '' };
        if (generation.content?.parts[0]?.text) {
          if (generation.content.parts[0].thought)
            streamState.containsChainOfThoughtMessage = true;

          let content: string =
            strictOpenAiCompliance && streamState.containsChainOfThoughtMessage
              ? ''
              : generation.content.parts[0]?.text;
          if (generation.content.parts[1]?.text) {
            if (strictOpenAiCompliance)
              content = generation.content.parts[1].text;
            else content += '\r\n\r\n' + generation.content.parts[1]?.text;
            streamState.containsChainOfThoughtMessage = false;
          } else if (
            streamState.containsChainOfThoughtMessage &&
            !generation.content.parts[0]?.thought
          ) {
            if (strictOpenAiCompliance)
              content = generation.content.parts[0].text;
            else content = '\r\n\r\n' + content;
            streamState.containsChainOfThoughtMessage = false;
          }
          message = {
            role: 'assistant',
            content,
          };
        } else if (generation.content?.parts[0]?.functionCall) {
          message = {
            role: 'assistant',
            tool_calls: generation.content.parts.map((part, idx) => {
              if (part.functionCall) {
                return {
                  index: idx,
                  id: 'portkey-' + crypto.randomUUID(),
                  type: 'function',
                  function: {
                    name: part.functionCall.name,
                    arguments: JSON.stringify(part.functionCall.args),
                  },
                };
              }
            }),
          };
        }
        return {
          delta: message,
          index: index,
          finish_reason: generation.finishReason,
          ...(!strictOpenAiCompliance && {
            safetyRatings: generation.safetyRatings,
          }),
          ...(!strictOpenAiCompliance && generation.groundingMetadata
            ? { groundingMetadata: generation.groundingMetadata }
            : {}),
        };
      }) ?? [],
    ...(parsedChunk.usageMetadata?.candidatesTokenCount && {
      usage: usageMetadata,
    }),
  };

  return `data: ${JSON.stringify(dataChunk)}\n\n`;
};

export const AnthropicErrorResponseTransform: (
  response: AnthropicErrorResponse
) => ErrorResponse | undefined = (response) => {
  if ('error' in response) {
    return generateErrorResponse(
      {
        message: response.error?.message,
        type: response.error?.type,
        param: null,
        code: null,
      },
      GOOGLE_VERTEX_AI
    );
  }

  return undefined;
};

export const VertexAnthropicChatCompleteResponseTransform: (
  response: AnthropicChatCompleteResponse | AnthropicErrorResponse,
  responseStatus: number,
  responseHeaders: Headers,
  strictOpenAiCompliance: boolean
) => ChatCompletionResponse | ErrorResponse = (
  response,
  responseStatus,
  _responseHeaders,
  strictOpenAiCompliance
) => {
  if (responseStatus !== 200) {
    const errorResposne = AnthropicErrorResponseTransform(
      response as AnthropicErrorResponse
    );
    if (errorResposne) return errorResposne;
  }

  if ('content' in response) {
    const { input_tokens = 0, output_tokens = 0 } = response?.usage;

    let content: AnthropicContentItem[] | string = strictOpenAiCompliance
      ? ''
      : [];
    response.content.forEach((item) => {
      if (!strictOpenAiCompliance && Array.isArray(content)) {
        if (['text', 'thinking'].includes(item.type)) {
          content.push(item);
        }
      } else {
        if (item.type === 'text') {
          content += item.text;
        }
      }
    });

    let toolCalls: any = [];
    response.content.forEach((item) => {
      if (item.type === 'tool_use') {
        toolCalls.push({
          id: item.id,
          type: 'function',
          function: {
            name: item.name,
            arguments: JSON.stringify(item.input),
          },
        });
      }
    });

    return {
      id: response.id,
      object: 'chat_completion',
      created: Math.floor(Date.now() / 1000),
      model: response.model,
      provider: GOOGLE_VERTEX_AI,
      choices: [
        {
          message: {
            role: 'assistant',
            content,
            tool_calls: toolCalls.length ? toolCalls : undefined,
          },
          index: 0,
          logprobs: null,
          finish_reason: response.stop_reason,
        },
      ],
      usage: {
        prompt_tokens: input_tokens,
        completion_tokens: output_tokens,
        total_tokens: input_tokens + output_tokens,
      },
    };
  }

  return generateInvalidProviderResponseError(response, GOOGLE_VERTEX_AI);
};

export const VertexAnthropicChatCompleteStreamChunkTransform: (
  response: string,
  fallbackId: string,
  streamState: AnthropicStreamState,
  strictOpenAiCompliance: boolean
) => string | undefined = (
  responseChunk,
  fallbackId,
  streamState,
  strictOpenAiCompliance
) => {
  let chunk = responseChunk.trim();

  if (
    chunk.startsWith('event: ping') ||
    chunk.startsWith('event: content_block_stop') ||
    chunk.startsWith('event: vertex_event')
  ) {
    return;
  }

  if (chunk.startsWith('event: message_stop')) {
    return 'data: [DONE]\n\n';
  }

  chunk = chunk.replace(/^event: content_block_delta[\r\n]*/, '');
  chunk = chunk.replace(/^event: content_block_start[\r\n]*/, '');
  chunk = chunk.replace(/^event: message_delta[\r\n]*/, '');
  chunk = chunk.replace(/^event: message_start[\r\n]*/, '');
  chunk = chunk.replace(/^event: error[\r\n]*/, '');
  chunk = chunk.replace(/^data: /, '');
  chunk = chunk.trim();

  const parsedChunk: AnthropicChatCompleteStreamResponse = JSON.parse(chunk);

  if (parsedChunk.type === 'error' && parsedChunk.error) {
    return (
      `data: ${JSON.stringify({
        id: fallbackId,
        object: 'chat.completion.chunk',
        created: Math.floor(Date.now() / 1000),
        model: '',
        provider: GOOGLE_VERTEX_AI,
        choices: [
          {
            finish_reason: parsedChunk.error.type,
            delta: {
              content: '',
            },
          },
        ],
      })}` +
      '\n\n' +
      'data: [DONE]\n\n'
    );
  }

  if (parsedChunk.type === 'message_start' && parsedChunk.message?.usage) {
    return (
      `data: ${JSON.stringify({
        id: fallbackId,
        object: 'chat.completion.chunk',
        created: Math.floor(Date.now() / 1000),
        model: '',
        provider: GOOGLE_VERTEX_AI,
        choices: [
          {
            delta: {
              content: '',
            },
            index: 0,
            logprobs: null,
            finish_reason: null,
          },
        ],
        usage: {
          prompt_tokens: parsedChunk.message?.usage?.input_tokens,
        },
      })}` + '\n\n'
    );
  }

  if (parsedChunk.type === 'message_delta' && parsedChunk.usage) {
    return (
      `data: ${JSON.stringify({
        id: fallbackId,
        object: 'chat.completion.chunk',
        created: Math.floor(Date.now() / 1000),
        model: '',
        provider: GOOGLE_VERTEX_AI,
        choices: [
          {
            index: 0,
            delta: {},
            finish_reason: parsedChunk.delta?.stop_reason,
          },
        ],
        usage: {
          completion_tokens: parsedChunk.usage?.output_tokens,
        },
      })}` + '\n\n'
    );
  }

  const toolCalls = [];
  const isToolBlockStart: boolean =
    parsedChunk.type === 'content_block_start' &&
    parsedChunk.content_block?.type === 'tool_use';
  if (isToolBlockStart) {
    streamState.toolIndex = streamState.toolIndex
      ? streamState.toolIndex + 1
      : 0;
  }
  const isToolBlockDelta: boolean =
    parsedChunk.type === 'content_block_delta' &&
    !!parsedChunk.delta.partial_json;

  if (isToolBlockStart && parsedChunk.content_block) {
    toolCalls.push({
      index: streamState.toolIndex,
      id: parsedChunk.content_block.id,
      type: 'function',
      function: {
        name: parsedChunk.content_block.name,
        arguments: '',
      },
    });
  } else if (isToolBlockDelta) {
    toolCalls.push({
      index: streamState.toolIndex,
      function: {
        arguments: parsedChunk.delta.partial_json,
      },
    });
  }

  const content = parsedChunk.delta?.text;
  const thinking = !strictOpenAiCompliance
    ? parsedChunk.delta?.thinking
    : undefined;
  const signature = !strictOpenAiCompliance
    ? parsedChunk.delta?.signature
    : undefined;

  return (
    `data: ${JSON.stringify({
      id: fallbackId,
      object: 'chat.completion.chunk',
      created: Math.floor(Date.now() / 1000),
      model: '',
      provider: GOOGLE_VERTEX_AI,
      choices: [
        {
          delta: {
            content,
            thinking,
            signature,
            tool_calls: toolCalls.length ? toolCalls : undefined,
          },
          index: 0,
          logprobs: null,
          finish_reason: parsedChunk.delta?.stop_reason ?? null,
        },
      ],
    })}` + '\n\n'
  );
};

export const VertexLlamaChatCompleteResponseTransform: (
  response: VertexLLamaChatCompleteResponse | GoogleErrorResponse,
  responseStatus: number
) => ChatCompletionResponse | ErrorResponse = (response, responseStatus) => {
  if (
    responseStatus !== 200 &&
    Array.isArray(response) &&
    response.length > 0 &&
    'error' in response[0]
  ) {
    const { error } = response[0];

    return generateErrorResponse(
      {
        message: error.message,
        type: error.status,
        param: null,
        code: String(error.code),
      },
      GOOGLE_VERTEX_AI
    );
  }
  if ('choices' in response) {
    return {
      id: crypto.randomUUID(),
      created: Math.floor(Date.now() / 1000),
      provider: GOOGLE_VERTEX_AI,
      ...response,
    };
  }
  return generateInvalidProviderResponseError(response, GOOGLE_VERTEX_AI);
};

export const VertexLlamaChatCompleteStreamChunkTransform: (
  response: string,
  fallbackId: string
) => string = (responseChunk, fallbackId) => {
  let chunk = responseChunk.trim();
  chunk = chunk.replace(/^data: /, '');
  chunk = chunk.trim();
  const parsedChunk: VertexLlamaChatCompleteStreamChunk = JSON.parse(chunk);
  parsedChunk.id = fallbackId;
  parsedChunk.created = Math.floor(Date.now() / 1000);
  parsedChunk.provider = GOOGLE_VERTEX_AI;
  return `data: ${JSON.stringify(parsedChunk)}` + '\n\n';
};<|MERGE_RESOLUTION|>--- conflicted
+++ resolved
@@ -339,8 +339,6 @@
   },
 };
 
-<<<<<<< HEAD
-=======
 interface AnthorpicTextContentItem {
   type: 'text';
   text: string;
@@ -364,7 +362,6 @@
   | AnthropicThinkingContentItem
   | AnthropicToolContentItem;
 
->>>>>>> 58feb6f0
 export const VertexAnthropicChatCompleteConfig: ProviderConfig = {
   ...AnthropicChatCompleteConfig,
   anthropic_version: {
