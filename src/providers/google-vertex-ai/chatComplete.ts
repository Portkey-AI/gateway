// Docs for REST API
// https://cloud.google.com/vertex-ai/generative-ai/docs/multimodal/send-multimodal-prompts#gemini-send-multimodal-samples-drest

import { GOOGLE_VERTEX_AI } from '../../globals';
import {
  ContentType,
  Message,
  Params,
  Tool,
  ToolCall,
  SYSTEM_MESSAGE_ROLES,
  MESSAGE_ROLES,
} from '../../types/requestBody';
import {
  AnthropicChatCompleteConfig,
  AnthropicChatCompleteResponse,
  AnthropicChatCompleteStreamResponse,
  AnthropicErrorResponse,
} from '../anthropic/chatComplete';
import { AnthropicStreamState } from '../anthropic/types';
import {
  GoogleMessage,
  GoogleMessageRole,
  GoogleToolConfig,
  SYSTEM_INSTRUCTION_DISABLED_MODELS,
  transformOpenAIRoleToGoogleRole,
  transformToolChoiceForGemini,
} from '../google/chatComplete';
import {
  ChatCompletionResponse,
  ErrorResponse,
  Logprobs,
  ProviderConfig,
} from '../types';
import {
  generateErrorResponse,
  generateInvalidProviderResponseError,
} from '../utils';
import { transformGenerationConfig } from './transformGenerationConfig';
import type {
  GoogleErrorResponse,
  GoogleGenerateContentResponse,
  VertexLlamaChatCompleteStreamChunk,
  VertexLLamaChatCompleteResponse,
  GoogleSearchRetrievalTool,
} from './types';
import {
  getMimeType,
  recursivelyDeleteUnsupportedParameters,
  transformVertexLogprobs,
} from './utils';

export const buildGoogleSearchRetrievalTool = (tool: Tool) => {
  const googleSearchRetrievalTool: GoogleSearchRetrievalTool = {
    googleSearchRetrieval: {},
  };
  if (tool.function.parameters?.dynamicRetrievalConfig) {
    googleSearchRetrievalTool.googleSearchRetrieval.dynamicRetrievalConfig =
      tool.function.parameters.dynamicRetrievalConfig;
  }
  return googleSearchRetrievalTool;
};

export const VertexGoogleChatCompleteConfig: ProviderConfig = {
  // https://cloud.google.com/vertex-ai/generative-ai/docs/learn/model-versioning#gemini-model-versions
  model: {
    param: 'model',
    required: true,
    default: 'gemini-1.0-pro',
  },
  messages: [
    {
      param: 'contents',
      default: '',
      transform: (params: Params) => {
        let lastRole: GoogleMessageRole | undefined;
        const messages: GoogleMessage[] = [];

        params.messages?.forEach((message: Message) => {
          // From gemini-1.5 onwards, systemInstruction is supported
          // Skipping system message and sending it in systemInstruction for gemini 1.5 models
          if (
            SYSTEM_MESSAGE_ROLES.includes(message.role) &&
            !SYSTEM_INSTRUCTION_DISABLED_MODELS.includes(params.model as string)
          )
            return;

          const role = transformOpenAIRoleToGoogleRole(message.role);
          let parts = [];

          if (message.role === 'assistant' && message.tool_calls) {
            message.tool_calls.forEach((tool_call: ToolCall) => {
              parts.push({
                functionCall: {
                  name: tool_call.function.name,
                  args: JSON.parse(tool_call.function.arguments),
                },
              });
            });
          } else if (
            message.role === 'tool' &&
            typeof message.content === 'string'
          ) {
            parts.push({
              functionResponse: {
                name: message.name ?? 'gateway-tool-filler-name',
                response: {
                  content: message.content,
                },
              },
            });
          } else if (message.content && typeof message.content === 'object') {
            message.content.forEach((c: ContentType) => {
              if (c.type === 'text') {
                parts.push({
                  text: c.text,
                });
              }
              if (c.type === 'image_url') {
                const { url } = c.image_url || {};

                if (!url) {
                  // Shouldn't throw error?
                  return;
                }

                // Example: data:image/png;base64,abcdefg...
                if (url.startsWith('data:')) {
                  const [mimeTypeWithPrefix, base64Image] =
                    url.split(';base64,');
                  const mimeType = mimeTypeWithPrefix.split(':')[1];

                  parts.push({
                    inlineData: {
                      mimeType: mimeType,
                      data: base64Image,
                    },
                  });

                  return;
                } else if (
                  url.startsWith('gs://') ||
                  url.startsWith('https://') ||
                  url.startsWith('http://')
                ) {
                  parts.push({
                    fileData: {
                      mimeType: getMimeType(url),
                      fileUri: url,
                    },
                  });
                } else {
                  // NOTE: This block is kept to maintain backward compatibility
                  // Earlier we were assuming that all images will be base64 with image/jpeg mimeType
                  parts.push({
                    inlineData: {
                      mimeType: 'image/jpeg',
                      data: c.image_url?.url,
                    },
                  });
                }
              }
            });
          } else if (typeof message.content === 'string') {
            parts.push({
              text: message.content,
            });
          }

          // @NOTE: This takes care of the "Please ensure that multiturn requests alternate between user and model."
          // error that occurs when we have multiple user messages in a row.
          const shouldCombineMessages =
            lastRole === role && !params.model?.includes('vision');

          if (shouldCombineMessages) {
            messages[messages.length - 1].parts.push(...parts);
          } else {
            messages.push({ role, parts });
          }

          lastRole = role;
        });

        return messages;
      },
    },
    {
      param: 'systemInstruction',
      default: '',
      transform: (params: Params) => {
        // systemInstruction is only supported from gemini 1.5 models
        if (SYSTEM_INSTRUCTION_DISABLED_MODELS.includes(params.model as string))
          return;
        const firstMessage = params.messages?.[0] || null;
        if (!firstMessage) return;

        if (
          SYSTEM_MESSAGE_ROLES.includes(firstMessage.role) &&
          typeof firstMessage.content === 'string'
        ) {
          return {
            parts: [
              {
                text: firstMessage.content,
              },
            ],
            role: 'system',
          };
        }

        if (
          SYSTEM_MESSAGE_ROLES.includes(firstMessage.role) &&
          typeof firstMessage.content === 'object' &&
          firstMessage.content?.[0]?.text
        ) {
          return {
            parts: [
              {
                text: firstMessage.content?.[0].text,
              },
            ],
            role: 'system',
          };
        }

        return;
      },
    },
  ],
  temperature: {
    param: 'generationConfig',
    transform: (params: Params) => transformGenerationConfig(params),
  },
  top_p: {
    param: 'generationConfig',
    transform: (params: Params) => transformGenerationConfig(params),
  },
  top_k: {
    param: 'generationConfig',
    transform: (params: Params) => transformGenerationConfig(params),
  },
  max_tokens: {
    param: 'generationConfig',
    transform: (params: Params) => transformGenerationConfig(params),
  },
  max_completion_tokens: {
    param: 'generationConfig',
    transform: (params: Params) => transformGenerationConfig(params),
  },
  stop: {
    param: 'generationConfig',
    transform: (params: Params) => transformGenerationConfig(params),
  },
  response_format: {
    param: 'generationConfig',
    transform: (params: Params) => transformGenerationConfig(params),
  },
  logprobs: {
    param: 'generationConfig',
    transform: (params: Params) => transformGenerationConfig(params),
  },
  top_logprobs: {
    param: 'generationConfig',
    transform: (params: Params) => transformGenerationConfig(params),
  },
  // https://cloud.google.com/vertex-ai/generative-ai/docs/multimodal/configure-safety-attributes
  // Example payload to be included in the request that sets the safety settings:
  //   "safety_settings": [
  //     {
  //         "category": "HARM_CATEGORY_DANGEROUS_CONTENT",
  //         "threshold": "BLOCK_NONE"
  //     },
  //     {
  //         "category": "HARM_CATEGORY_SEXUALLY_EXPLICIT",
  //         "threshold": "BLOCK_ONLY_HIGH"
  //     }
  // ]
  safety_settings: {
    param: 'safety_settings',
  },
  tools: {
    param: 'tools',
    default: '',
    transform: (params: Params) => {
      const functionDeclarations: any = [];
      const tools: any = [];
      params.tools?.forEach((tool) => {
        if (tool.type === 'function') {
          // these are not supported by google
          recursivelyDeleteUnsupportedParameters(tool.function?.parameters);
          delete tool.function?.strict;

          if (['googleSearch', 'google_search'].includes(tool.function.name)) {
            tools.push({ googleSearch: {} });
          } else if (
            ['googleSearchRetrieval', 'google_search_retrieval'].includes(
              tool.function.name
            )
          ) {
            tools.push(buildGoogleSearchRetrievalTool(tool));
          } else {
            functionDeclarations.push(tool.function);
          }
        }
      });
      if (functionDeclarations.length) {
        tools.push({ functionDeclarations });
      }
      return tools;
    },
  },
  tool_choice: {
    param: 'tool_config',
    default: '',
    transform: (params: Params) => {
      if (params.tool_choice) {
        const allowedFunctionNames: string[] = [];
        if (
          typeof params.tool_choice === 'object' &&
          params.tool_choice.type === 'function'
        ) {
          allowedFunctionNames.push(params.tool_choice.function.name);
        }
        const toolConfig: GoogleToolConfig = {
          function_calling_config: {
            mode: transformToolChoiceForGemini(params.tool_choice),
          },
        };
        if (allowedFunctionNames.length > 0) {
          toolConfig.function_calling_config.allowed_function_names =
            allowedFunctionNames;
        }
        return toolConfig;
      }
    },
  },
  labels: {
    param: 'labels',
  },
};

interface AnthorpicTextContentItem {
  type: 'text';
  text: string;
}

interface AnthropicThinkingContentItem {
  type: 'thinking';
  thinking: string;
  signature: string;
}

interface AnthropicToolContentItem {
  type: 'tool_use';
  name: string;
  id: string;
  input: Record<string, any>;
}

type AnthropicContentItem =
  | AnthorpicTextContentItem
  | AnthropicThinkingContentItem
  | AnthropicToolContentItem;

export const VertexAnthropicChatCompleteConfig: ProviderConfig = {
  ...AnthropicChatCompleteConfig,
  anthropic_version: {
    param: 'anthropic_version',
    required: true,
    default: 'vertex-2023-10-16',
  },
};

export const GoogleChatCompleteResponseTransform: (
  response:
    | GoogleGenerateContentResponse
    | GoogleErrorResponse
    | GoogleErrorResponse[],
  responseStatus: number,
  responseHeaders: Headers,
  strictOpenAiCompliance: boolean
) => ChatCompletionResponse | ErrorResponse = (
  response,
  responseStatus,
  _responseHeaders,
  strictOpenAiCompliance
) => {
  // when error occurs on streaming request, the response is an array of errors.
  if (
    responseStatus !== 200 &&
    Array.isArray(response) &&
    response.length > 0 &&
    'error' in response[0]
  ) {
    const { error } = response[0];

    return generateErrorResponse(
      {
        message: error.message,
        type: error.status,
        param: null,
        code: String(error.code),
      },
      GOOGLE_VERTEX_AI
    );
  }

  if (responseStatus !== 200 && 'error' in response) {
    const { error } = response;
    return generateErrorResponse(
      {
        message: error.message,
        type: error.status,
        param: null,
        code: String(error.code),
      },
      GOOGLE_VERTEX_AI
    );
  }

  if ('candidates' in response) {
    const {
      promptTokenCount = 0,
      candidatesTokenCount = 0,
      totalTokenCount = 0,
    } = response.usageMetadata;

    return {
      id: 'portkey-' + crypto.randomUUID(),
      object: 'chat_completion',
      created: Math.floor(Date.now() / 1000),
      model: response.modelVersion,
      provider: GOOGLE_VERTEX_AI,
      choices:
        response.candidates?.map((generation, index) => {
          // transform tool calls and content by iterating over the content parts
          let toolCalls: ToolCall[] = [];
          let content: string | undefined;
          for (const part of generation.content?.parts ?? []) {
            if (part.functionCall) {
              toolCalls.push({
                id: 'portkey-' + crypto.randomUUID(),
                type: 'function',
                function: {
                  name: part.functionCall.name,
                  arguments: JSON.stringify(part.functionCall.args),
                },
              });
            } else if (part.text) {
              // if content is already set to the chain of thought message and the user requires both the CoT message and the completion, we need to append the completion to the CoT message
              if (content?.length && !strictOpenAiCompliance) {
                content += '\r\n\r\n' + part.text;
              } else {
                // if content is already set to CoT, but user requires only the completion, we need to set content to the completion
                content = part.text;
              }
            }
          }

          const message = {
            role: MESSAGE_ROLES.ASSISTANT,
            ...(toolCalls.length && { tool_calls: toolCalls }),
            ...(content && { content }),
          };
          const logprobsContent: Logprobs[] | null =
            transformVertexLogprobs(generation);
          let logprobs;
          if (logprobsContent) {
            logprobs = {
              content: logprobsContent,
            };
          }

          return {
            message: message,
            index: index,
            finish_reason: generation.finishReason,
            logprobs,
            ...(!strictOpenAiCompliance && {
              safetyRatings: generation.safetyRatings,
            }),
            ...(!strictOpenAiCompliance && generation.groundingMetadata
              ? { groundingMetadata: generation.groundingMetadata }
              : {}),
          };
        }) ?? [],
      usage: {
        prompt_tokens: promptTokenCount,
        completion_tokens: candidatesTokenCount,
        total_tokens: totalTokenCount,
      },
    };
  }

  return generateInvalidProviderResponseError(response, GOOGLE_VERTEX_AI);
};

export const VertexLlamaChatCompleteConfig: ProviderConfig = {
  model: {
    param: 'model',
    required: true,
    default: 'meta/llama-3.1-405b-instruct-maas',
    transform: (params: Params) => {
      return (
        params.model?.replace('meta.', 'meta/') ||
        'meta/llama-3.1-405b-instruct-maas'
      );
    },
  },
  messages: {
    param: 'messages',
    required: true,
    default: [],
  },
  max_tokens: {
    param: 'max_tokens',
    default: 512,
    min: 1,
    max: 2048,
  },
  max_completion_tokens: {
    param: 'max_tokens',
    default: 512,
    min: 1,
    max: 2048,
  },
  temperature: {
    param: 'temperature',
    default: 0.5,
    min: 0,
    max: 1,
  },
  top_p: {
    param: 'top_p',
    default: 0.9,
    min: 0,
    max: 1,
  },
  top_k: {
    param: 'top_k',
    default: 0,
    min: 0,
    max: 2048,
  },
  stream: {
    param: 'stream',
    default: false,
  },
};

export const GoogleChatCompleteStreamChunkTransform: (
  response: string,
  fallbackId: string,
  streamState: any,
  strictOpenAiCompliance: boolean
) => string = (
  responseChunk,
  fallbackId,
  streamState,
  strictOpenAiCompliance
) => {
  streamState.containsChainOfThoughtMessage =
    streamState?.containsChainOfThoughtMessage ?? false;
  const chunk = responseChunk
    .trim()
    .replace(/^data: /, '')
    .trim();

  if (chunk === '[DONE]') {
    return `data: ${chunk}\n\n`;
  }

  let parsedChunk: GoogleGenerateContentResponse = JSON.parse(chunk);

  let usageMetadata;
  if (parsedChunk.usageMetadata) {
    usageMetadata = {
      prompt_tokens: parsedChunk.usageMetadata.promptTokenCount,
      completion_tokens: parsedChunk.usageMetadata.candidatesTokenCount,
      total_tokens: parsedChunk.usageMetadata.totalTokenCount,
    };
  }

  const dataChunk = {
    id: fallbackId,
    object: 'chat.completion.chunk',
    created: Math.floor(Date.now() / 1000),
    model: parsedChunk.modelVersion,
    provider: GOOGLE_VERTEX_AI,
    choices:
      parsedChunk.candidates?.map((generation, index) => {
        let message: Message = { role: 'assistant', content: '' };
        if (generation.content?.parts[0]?.text) {
          if (generation.content.parts[0].thought)
            streamState.containsChainOfThoughtMessage = true;

          let content: string =
            strictOpenAiCompliance && streamState.containsChainOfThoughtMessage
              ? ''
              : generation.content.parts[0]?.text;
          if (generation.content.parts[1]?.text) {
            if (strictOpenAiCompliance)
              content = generation.content.parts[1].text;
            else content += '\r\n\r\n' + generation.content.parts[1]?.text;
            streamState.containsChainOfThoughtMessage = false;
          } else if (
            streamState.containsChainOfThoughtMessage &&
            !generation.content.parts[0]?.thought
          ) {
            if (strictOpenAiCompliance)
              content = generation.content.parts[0].text;
            else content = '\r\n\r\n' + content;
            streamState.containsChainOfThoughtMessage = false;
          }
          message = {
            role: 'assistant',
            content,
          };
        } else if (generation.content?.parts[0]?.functionCall) {
          message = {
            role: 'assistant',
            tool_calls: generation.content.parts.map((part, idx) => {
              if (part.functionCall) {
                return {
                  index: idx,
                  id: 'portkey-' + crypto.randomUUID(),
                  type: 'function',
                  function: {
                    name: part.functionCall.name,
                    arguments: JSON.stringify(part.functionCall.args),
                  },
                };
              }
            }),
          };
        }
        return {
          delta: message,
          index: index,
          finish_reason: generation.finishReason,
          ...(!strictOpenAiCompliance && {
            safetyRatings: generation.safetyRatings,
          }),
          ...(!strictOpenAiCompliance && generation.groundingMetadata
            ? { groundingMetadata: generation.groundingMetadata }
            : {}),
        };
      }) ?? [],
    ...(parsedChunk.usageMetadata?.candidatesTokenCount && {
      usage: usageMetadata,
    }),
  };

  return `data: ${JSON.stringify(dataChunk)}\n\n`;
};

export const AnthropicErrorResponseTransform: (
  response: AnthropicErrorResponse
) => ErrorResponse | undefined = (response) => {
  if ('error' in response) {
    return generateErrorResponse(
      {
        message: response.error?.message,
        type: response.error?.type,
        param: null,
        code: null,
      },
      GOOGLE_VERTEX_AI
    );
  }

  return undefined;
};

export const VertexAnthropicChatCompleteResponseTransform: (
  response: AnthropicChatCompleteResponse | AnthropicErrorResponse,
  responseStatus: number,
  responseHeaders: Headers,
  strictOpenAiCompliance: boolean
) => ChatCompletionResponse | ErrorResponse = (
  response,
  responseStatus,
  _responseHeaders,
  strictOpenAiCompliance
) => {
  if (responseStatus !== 200) {
    const errorResposne = AnthropicErrorResponseTransform(
      response as AnthropicErrorResponse
    );
    if (errorResposne) return errorResposne;
  }

  if ('content' in response) {
    const { input_tokens = 0, output_tokens = 0 } = response?.usage;

    let content: AnthropicContentItem[] | string = strictOpenAiCompliance
      ? ''
      : [];
    response.content.forEach((item) => {
      if (!strictOpenAiCompliance && Array.isArray(content)) {
        if (['text', 'thinking'].includes(item.type)) {
          content.push(item);
        }
      } else {
        if (item.type === 'text') {
          content += item.text;
        }
      }
    });

    let toolCalls: any = [];
    response.content.forEach((item) => {
      if (item.type === 'tool_use') {
        toolCalls.push({
          id: item.id,
          type: 'function',
          function: {
            name: item.name,
            arguments: JSON.stringify(item.input),
          },
        });
      }
    });

    return {
      id: response.id,
      object: 'chat_completion',
      created: Math.floor(Date.now() / 1000),
      model: response.model,
      provider: GOOGLE_VERTEX_AI,
      choices: [
        {
          message: {
            role: 'assistant',
            content,
            tool_calls: toolCalls.length ? toolCalls : undefined,
          },
          index: 0,
          logprobs: null,
          finish_reason: response.stop_reason,
        },
      ],
      usage: {
        prompt_tokens: input_tokens,
        completion_tokens: output_tokens,
        total_tokens: input_tokens + output_tokens,
      },
    };
  }

  return generateInvalidProviderResponseError(response, GOOGLE_VERTEX_AI);
};

export const VertexAnthropicChatCompleteStreamChunkTransform: (
  response: string,
  fallbackId: string,
<<<<<<< HEAD
  streamState: AnthropicStreamState
) => string | undefined = (responseChunk, fallbackId, streamState) => {
=======
  streamState: AnthropicStreamState,
  strictOpenAiCompliance: boolean
) => string | undefined = (
  responseChunk,
  fallbackId,
  streamState,
  strictOpenAiCompliance
) => {
>>>>>>> 267a3e55
  let chunk = responseChunk.trim();

  if (
    chunk.startsWith('event: ping') ||
    chunk.startsWith('event: content_block_stop') ||
    chunk.startsWith('event: vertex_event')
  ) {
    return;
  }

  if (chunk.startsWith('event: message_stop')) {
    return 'data: [DONE]\n\n';
  }

  chunk = chunk.replace(/^event: content_block_delta[\r\n]*/, '');
  chunk = chunk.replace(/^event: content_block_start[\r\n]*/, '');
  chunk = chunk.replace(/^event: message_delta[\r\n]*/, '');
  chunk = chunk.replace(/^event: message_start[\r\n]*/, '');
  chunk = chunk.replace(/^event: error[\r\n]*/, '');
  chunk = chunk.replace(/^data: /, '');
  chunk = chunk.trim();

  const parsedChunk: AnthropicChatCompleteStreamResponse = JSON.parse(chunk);

  if (parsedChunk.type === 'error' && parsedChunk.error) {
    return (
      `data: ${JSON.stringify({
        id: fallbackId,
        object: 'chat.completion.chunk',
        created: Math.floor(Date.now() / 1000),
        model: '',
        provider: GOOGLE_VERTEX_AI,
        choices: [
          {
            finish_reason: parsedChunk.error.type,
            delta: {
              content: '',
            },
          },
        ],
      })}` +
      '\n\n' +
      'data: [DONE]\n\n'
    );
  }

  if (parsedChunk.type === 'message_start' && parsedChunk.message?.usage) {
    streamState.model = parsedChunk?.message?.model ?? '';
    return (
      `data: ${JSON.stringify({
        id: fallbackId,
        object: 'chat.completion.chunk',
        created: Math.floor(Date.now() / 1000),
        model: streamState.model,
        provider: GOOGLE_VERTEX_AI,
        choices: [
          {
            delta: {
              content: '',
            },
            index: 0,
            logprobs: null,
            finish_reason: null,
          },
        ],
        usage: {
          prompt_tokens: parsedChunk.message?.usage?.input_tokens,
        },
      })}` + '\n\n'
    );
  }

  if (parsedChunk.type === 'message_delta' && parsedChunk.usage) {
    return (
      `data: ${JSON.stringify({
        id: fallbackId,
        object: 'chat.completion.chunk',
        created: Math.floor(Date.now() / 1000),
        model: streamState.model,
        provider: GOOGLE_VERTEX_AI,
        choices: [
          {
            index: 0,
            delta: {},
            finish_reason: parsedChunk.delta?.stop_reason,
          },
        ],
        usage: {
          completion_tokens: parsedChunk.usage?.output_tokens,
        },
      })}` + '\n\n'
    );
  }

  const toolCalls = [];
  const isToolBlockStart: boolean =
    parsedChunk.type === 'content_block_start' &&
    parsedChunk.content_block?.type === 'tool_use';
  if (isToolBlockStart) {
    streamState.toolIndex = streamState.toolIndex
      ? streamState.toolIndex + 1
      : 0;
  }
  const isToolBlockDelta: boolean =
    parsedChunk.type === 'content_block_delta' &&
    !!parsedChunk.delta.partial_json;

  if (isToolBlockStart && parsedChunk.content_block) {
    toolCalls.push({
      index: streamState.toolIndex,
      id: parsedChunk.content_block.id,
      type: 'function',
      function: {
        name: parsedChunk.content_block.name,
        arguments: '',
      },
    });
  } else if (isToolBlockDelta) {
    toolCalls.push({
      index: streamState.toolIndex,
      function: {
        arguments: parsedChunk.delta.partial_json,
      },
    });
  }

  const content = parsedChunk.delta?.text;
  const thinking = !strictOpenAiCompliance
    ? parsedChunk.delta?.thinking
    : undefined;
  const signature = !strictOpenAiCompliance
    ? parsedChunk.delta?.signature
    : undefined;

  return (
    `data: ${JSON.stringify({
      id: fallbackId,
      object: 'chat.completion.chunk',
      created: Math.floor(Date.now() / 1000),
      model: streamState.model,
      provider: GOOGLE_VERTEX_AI,
      choices: [
        {
          delta: {
            content,
            thinking,
            signature,
            tool_calls: toolCalls.length ? toolCalls : undefined,
          },
          index: 0,
          logprobs: null,
          finish_reason: parsedChunk.delta?.stop_reason ?? null,
        },
      ],
    })}` + '\n\n'
  );
};

export const VertexLlamaChatCompleteResponseTransform: (
  response: VertexLLamaChatCompleteResponse | GoogleErrorResponse,
  responseStatus: number
) => ChatCompletionResponse | ErrorResponse = (response, responseStatus) => {
  if (
    responseStatus !== 200 &&
    Array.isArray(response) &&
    response.length > 0 &&
    'error' in response[0]
  ) {
    const { error } = response[0];

    return generateErrorResponse(
      {
        message: error.message,
        type: error.status,
        param: null,
        code: String(error.code),
      },
      GOOGLE_VERTEX_AI
    );
  }
  if ('choices' in response) {
    return {
      id: crypto.randomUUID(),
      created: Math.floor(Date.now() / 1000),
      provider: GOOGLE_VERTEX_AI,
      ...response,
    };
  }
  return generateInvalidProviderResponseError(response, GOOGLE_VERTEX_AI);
};

export const VertexLlamaChatCompleteStreamChunkTransform: (
  response: string,
  fallbackId: string
) => string = (responseChunk, fallbackId) => {
  let chunk = responseChunk.trim();
  chunk = chunk.replace(/^data: /, '');
  chunk = chunk.trim();
  const parsedChunk: VertexLlamaChatCompleteStreamChunk = JSON.parse(chunk);
  parsedChunk.id = fallbackId;
  parsedChunk.created = Math.floor(Date.now() / 1000);
  parsedChunk.provider = GOOGLE_VERTEX_AI;
  return `data: ${JSON.stringify(parsedChunk)}` + '\n\n';
};<|MERGE_RESOLUTION|>--- conflicted
+++ resolved
@@ -754,10 +754,6 @@
 export const VertexAnthropicChatCompleteStreamChunkTransform: (
   response: string,
   fallbackId: string,
-<<<<<<< HEAD
-  streamState: AnthropicStreamState
-) => string | undefined = (responseChunk, fallbackId, streamState) => {
-=======
   streamState: AnthropicStreamState,
   strictOpenAiCompliance: boolean
 ) => string | undefined = (
@@ -766,7 +762,6 @@
   streamState,
   strictOpenAiCompliance
 ) => {
->>>>>>> 267a3e55
   let chunk = responseChunk.trim();
 
   if (
