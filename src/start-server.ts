--- conflicted
+++ resolved
@@ -1,19 +1,15 @@
 #!/usr/bin/env node
 
 import { serve } from '@hono/node-server';
-<<<<<<< HEAD
 import { serveStatic } from '@hono/node-server/serve-static';
 import { exec } from 'child_process';
 
 import app from './index';
 import { streamSSE } from 'hono/streaming';
 import { Context } from 'hono';
-=======
 import { createNodeWebSocket } from '@hono/node-ws';
-import app from './index';
 import { realTimeHandlerNode } from './handlers/realtimeHandlerNode';
 import { requestValidator } from './middlewares/requestValidator';
->>>>>>> 58a11619
 
 // Extract the port number from the command line arguments
 const defaultPort = 8787;
@@ -21,7 +17,6 @@
 const portArg = args.find((arg) => arg.startsWith('--port='));
 const port = portArg ? parseInt(portArg.split('=')[1]) : defaultPort;
 
-<<<<<<< HEAD
 const isHeadless = args.includes('--headless');
 
 if (
@@ -70,8 +65,6 @@
   });
 }
 
-serve({
-=======
 const { injectWebSocket, upgradeWebSocket } = createNodeWebSocket({ app });
 
 app.get(
@@ -81,14 +74,11 @@
 );
 
 const server = serve({
->>>>>>> 58a11619
   fetch: app.fetch,
   port: port,
 });
 
-<<<<<<< HEAD
 const url = `http://localhost:${port}`;
-console.log(`Your AI Gateway is now running on ${url} 🚀`);
 
 // Function to open URL in the default browser
 function openBrowser(url: string) {
@@ -123,7 +113,5 @@
 if (!isHeadless) {
   openBrowser(`${url}/public/`);
 }
-=======
 injectWebSocket(server);
-console.log(`Your AI Gateway is now running on http://localhost:${port} 🚀`);
->>>>>>> 58a11619
+console.log(`Your AI Gateway is now running on http://localhost:${port} 🚀`);