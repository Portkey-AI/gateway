--- conflicted
+++ resolved
@@ -62,21 +62,12 @@
     return;
   }
 
-<<<<<<< HEAD
-  if (requestOptionsArray[0].finalTransformedRequest.body.stream) {
-    requestOptionsArray[0].response = {
-      message: 'The response was a stream.',
-    };
-  } else {
-    const response = await c.res.clone().json();
-    const maxLength = 1000; // Set a reasonable limit for the response length
-=======
   try {
-    const response = requestOptionsArray[0].requestParams.stream
+    const response = requestOptionsArray[0].finalUntransformedRequest.body
+      .stream
       ? { message: 'The response was a stream.' }
       : await c.res.clone().json();
 
->>>>>>> f8654a9a
     const responseString = JSON.stringify(response);
     if (responseString.length > MAX_RESPONSE_LENGTH) {
       requestOptionsArray[0].response =
