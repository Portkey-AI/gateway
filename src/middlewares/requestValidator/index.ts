<<<<<<< HEAD
import { Context } from "hono";
import {
    ANTHROPIC,
    ANYSCALE,
    AZURE_OPEN_AI,
    COHERE,
    CONTENT_TYPES,
    GOOGLE,
    MISTRAL_AI,
    OPEN_AI,
    PALM,
    PERPLEXITY_AI,
    POWERED_BY,
    TOGETHER_AI,
    DEEPINFRA,
    STABILITY_AI,
    NOMIC,
    OLLAMA,
    AI21,
    BEDROCK,
    GROQ,
    SEGMIND,
    MONSTERAPI
} from "../../globals";
import { configSchema } from "./schema/config";
=======
import { Context } from 'hono';
import { CONTENT_TYPES, POWERED_BY, VALID_PROVIDERS } from '../../globals';
import { configSchema } from './schema/config';
>>>>>>> 0454d41b

export const requestValidator = (c: Context, next: any) => {
  const requestHeaders = Object.fromEntries(c.req.raw.headers);

  if (
    requestHeaders['content-type'] &&
    ![
      CONTENT_TYPES.APPLICATION_JSON,
      CONTENT_TYPES.MULTIPART_FORM_DATA,
    ].includes(requestHeaders['content-type'].split(';')[0])
  ) {
    return new Response(
      JSON.stringify({
        status: 'failure',
        message: `Invalid content type passed`,
      }),
      {
        status: 400,
        headers: {
          'content-type': 'application/json',
        },
      }
    );
  }

  if (
    !(
      requestHeaders[`x-${POWERED_BY}-config`] ||
      requestHeaders[`x-${POWERED_BY}-provider`]
    )
  ) {
    return new Response(
      JSON.stringify({
        status: 'failure',
        message: `Either x-${POWERED_BY}-config or x-${POWERED_BY}-provider header is required`,
      }),
      {
        status: 400,
        headers: {
          'content-type': 'application/json',
        },
      }
    );
  }
  if (
    requestHeaders[`x-${POWERED_BY}-provider`] &&
    !VALID_PROVIDERS.includes(requestHeaders[`x-${POWERED_BY}-provider`])
  ) {
    return new Response(
      JSON.stringify({
        status: 'failure',
        message: `Invalid provider passed`,
      }),
      {
        status: 400,
        headers: {
          'content-type': 'application/json',
        },
      }
    );
  }

  const customHostHeader = requestHeaders[`x-${POWERED_BY}-custom-host`];
  if (customHostHeader && customHostHeader.indexOf('api.portkey') > -1) {
    return new Response(
      JSON.stringify({
        status: 'failure',
        message: `Invalid custom host`,
      }),
      {
        status: 400,
        headers: {
          'content-type': 'application/json',
        },
      }
    );
  }

  if (requestHeaders[`x-${POWERED_BY}-config`]) {
    try {
      const parsedConfig = JSON.parse(requestHeaders[`x-${POWERED_BY}-config`]);
      if (
        !requestHeaders[`x-${POWERED_BY}-provider`] &&
        !(parsedConfig.provider || parsedConfig.targets)
      ) {
        return new Response(
          JSON.stringify({
            status: 'failure',
            message: `Either x-${POWERED_BY}-provider needs to be passed. Or the x-${POWERED_BY}-config header should have a valid config with provider details in it.`,
          }),
          {
            status: 400,
            headers: {
              'content-type': 'application/json',
            },
          }
        );
<<<<<<< HEAD
    }
    if (
        requestHeaders[`x-${POWERED_BY}-provider`] &&
        ![
            OPEN_AI,
            AZURE_OPEN_AI,
            COHERE,
            ANTHROPIC,
            ANYSCALE,
            PALM,
            TOGETHER_AI,
            GOOGLE,
            MISTRAL_AI,
            PERPLEXITY_AI,
            DEEPINFRA,
            NOMIC,
            STABILITY_AI,
            OLLAMA,
            AI21,
            BEDROCK,
            GROQ,
            SEGMIND,
            MONSTERAPI
        ].includes(requestHeaders[`x-${POWERED_BY}-provider`])
    ) {
=======
      }

      const validatedConfig = configSchema.safeParse(parsedConfig);

      if (!validatedConfig.success && validatedConfig.error?.issues?.length) {
>>>>>>> 0454d41b
        return new Response(
          JSON.stringify({
            status: 'failure',
            message: `Invalid config passed`,
            errors: validatedConfig.error.issues.map(
              (e: any) => `path: ${e.path}, message: ${e.message}`
            ),
          }),
          {
            status: 400,
            headers: {
              'content-type': 'application/json',
            },
          }
        );
      }

      if (parsedConfig.options) {
        return new Response(
          JSON.stringify({
            status: 'failure',
            message: `This version of config is not supported in this route. Please migrate to the latest version`,
          }),
          {
            status: 400,
            headers: {
              'content-type': 'application/json',
            },
          }
        );
      }
    } catch (e) {
      return new Response(
        JSON.stringify({
          status: 'failure',
          message: `Invalid config passed. You need to pass a valid json`,
        }),
        {
          status: 400,
          headers: {
            'content-type': 'application/json',
          },
        }
      );
    }
  }
  return next();
};<|MERGE_RESOLUTION|>--- conflicted
+++ resolved
@@ -1,34 +1,6 @@
-<<<<<<< HEAD
-import { Context } from "hono";
-import {
-    ANTHROPIC,
-    ANYSCALE,
-    AZURE_OPEN_AI,
-    COHERE,
-    CONTENT_TYPES,
-    GOOGLE,
-    MISTRAL_AI,
-    OPEN_AI,
-    PALM,
-    PERPLEXITY_AI,
-    POWERED_BY,
-    TOGETHER_AI,
-    DEEPINFRA,
-    STABILITY_AI,
-    NOMIC,
-    OLLAMA,
-    AI21,
-    BEDROCK,
-    GROQ,
-    SEGMIND,
-    MONSTERAPI
-} from "../../globals";
-import { configSchema } from "./schema/config";
-=======
 import { Context } from 'hono';
 import { CONTENT_TYPES, POWERED_BY, VALID_PROVIDERS } from '../../globals';
 import { configSchema } from './schema/config';
->>>>>>> 0454d41b
 
 export const requestValidator = (c: Context, next: any) => {
   const requestHeaders = Object.fromEntries(c.req.raw.headers);
@@ -126,39 +98,11 @@
             },
           }
         );
-<<<<<<< HEAD
-    }
-    if (
-        requestHeaders[`x-${POWERED_BY}-provider`] &&
-        ![
-            OPEN_AI,
-            AZURE_OPEN_AI,
-            COHERE,
-            ANTHROPIC,
-            ANYSCALE,
-            PALM,
-            TOGETHER_AI,
-            GOOGLE,
-            MISTRAL_AI,
-            PERPLEXITY_AI,
-            DEEPINFRA,
-            NOMIC,
-            STABILITY_AI,
-            OLLAMA,
-            AI21,
-            BEDROCK,
-            GROQ,
-            SEGMIND,
-            MONSTERAPI
-        ].includes(requestHeaders[`x-${POWERED_BY}-provider`])
-    ) {
-=======
       }
 
       const validatedConfig = configSchema.safeParse(parsedConfig);
 
       if (!validatedConfig.success && validatedConfig.error?.issues?.length) {
->>>>>>> 0454d41b
         return new Response(
           JSON.stringify({
             status: 'failure',
