import { Context } from "hono";
import {
    ANTHROPIC,
    ANYSCALE,
    AZURE_OPEN_AI,
    COHERE,
    CONTENT_TYPES,
    GOOGLE,
    MISTRAL_AI,
    OPEN_AI,
    PALM,
    PERPLEXITY_AI,
    POWERED_BY,
    TOGETHER_AI,
    DEEPINFRA,
<<<<<<< HEAD
    STABILITY_AI
=======
    NOMIC,
>>>>>>> 82ab583d
} from "../../globals";
import { configSchema } from "./schema/config";

export const requestValidator = (c: Context, next: any) => {
    const requestHeaders = Object.fromEntries(c.req.raw.headers);

    if (
        requestHeaders["content-type"] &&
        ![
            CONTENT_TYPES.APPLICATION_JSON,
            CONTENT_TYPES.MULTIPART_FORM_DATA,
        ].includes(requestHeaders["content-type"].split(";")[0])
    ) {
        return new Response(
            JSON.stringify({
                status: "failure",
                message: `Invalid content type passed`,
            }),
            {
                status: 400,
                headers: {
                    "content-type": "application/json",
                },
            }
        );
    }

    if (
        !(
            requestHeaders[`x-${POWERED_BY}-config`] ||
            requestHeaders[`x-${POWERED_BY}-provider`]
        )
    ) {
        return new Response(
            JSON.stringify({
                status: "failure",
                message: `Either x-${POWERED_BY}-config or x-${POWERED_BY}-provider header is required`,
            }),
            {
                status: 400,
                headers: {
                    "content-type": "application/json",
                },
            }
        );
    }
    if (
        requestHeaders[`x-${POWERED_BY}-provider`] &&
<<<<<<< HEAD
        ![OPEN_AI, AZURE_OPEN_AI, COHERE, ANTHROPIC, ANYSCALE, PALM, TOGETHER_AI, GOOGLE, MISTRAL_AI, PERPLEXITY_AI, DEEPINFRA, STABILITY_AI].includes(
=======
        ![OPEN_AI, AZURE_OPEN_AI, COHERE, ANTHROPIC, ANYSCALE, PALM, TOGETHER_AI, GOOGLE, MISTRAL_AI, PERPLEXITY_AI, DEEPINFRA, NOMIC].includes(
>>>>>>> 82ab583d
            requestHeaders[`x-${POWERED_BY}-provider`]
        )
    ) {
        return new Response(
            JSON.stringify({
                status: "failure",
                message: `Invalid provider passed`,
            }),
            {
                status: 400,
                headers: {
                    "content-type": "application/json",
                },
            }
        );
    }


    if (requestHeaders[`x-${POWERED_BY}-config`]) {
        try {
            const parsedConfig = JSON.parse(
                requestHeaders[`x-${POWERED_BY}-config`]
            );
            if (!requestHeaders[`x-${POWERED_BY}-provider`] && !(parsedConfig.provider || parsedConfig.targets)) {
                return new Response(
                    JSON.stringify({
                        status: "failure",
                        message: `Either x-${POWERED_BY}-provider needs to be passed. Or the x-${POWERED_BY}-config header should have a valid config with provider details in it.`,
                    }),
                    {
                        status: 400,
                        headers: {
                            "content-type": "application/json",
                        },
                    }
                );
            }

            const validatedConfig = configSchema.safeParse(parsedConfig);

            if (
                !validatedConfig.success &&
                validatedConfig.error?.issues?.length
            ) {
                return new Response(
                    JSON.stringify({
                        status: "failure",
                        message: `Invalid config passed`,
                        errors: validatedConfig.error.issues.map(
                            (e: any) => `path: ${e.path}, message: ${e.message}`
                        ),
                    }),
                    {
                        status: 400,
                        headers: {
                            "content-type": "application/json",
                        },
                    }
                );
            }

            if (parsedConfig.options) {
                return new Response(
                    JSON.stringify({
                        status: "failure",
                        message: `This version of config is not supported in this route. Please migrate to the latest version`,
                    }),
                    {
                        status: 400,
                        headers: {
                            "content-type": "application/json",
                        },
                    }
                );
            }
        } catch (e) {
            return new Response(
                JSON.stringify({
                    status: "failure",
                    message: `Invalid config passed. You need to pass a valid json`,
                }),
                {
                    status: 400,
                    headers: {
                        "content-type": "application/json",
                    },
                }
            );
        }
    }
    return next();
};<|MERGE_RESOLUTION|>--- conflicted
+++ resolved
@@ -13,11 +13,8 @@
     POWERED_BY,
     TOGETHER_AI,
     DEEPINFRA,
-<<<<<<< HEAD
-    STABILITY_AI
-=======
+    STABILITY_AI,
     NOMIC,
->>>>>>> 82ab583d
 } from "../../globals";
 import { configSchema } from "./schema/config";
 
@@ -66,11 +63,7 @@
     }
     if (
         requestHeaders[`x-${POWERED_BY}-provider`] &&
-<<<<<<< HEAD
-        ![OPEN_AI, AZURE_OPEN_AI, COHERE, ANTHROPIC, ANYSCALE, PALM, TOGETHER_AI, GOOGLE, MISTRAL_AI, PERPLEXITY_AI, DEEPINFRA, STABILITY_AI].includes(
-=======
-        ![OPEN_AI, AZURE_OPEN_AI, COHERE, ANTHROPIC, ANYSCALE, PALM, TOGETHER_AI, GOOGLE, MISTRAL_AI, PERPLEXITY_AI, DEEPINFRA, NOMIC].includes(
->>>>>>> 82ab583d
+        ![OPEN_AI, AZURE_OPEN_AI, COHERE, ANTHROPIC, ANYSCALE, PALM, TOGETHER_AI, GOOGLE, MISTRAL_AI, PERPLEXITY_AI, DEEPINFRA, NOMIC, STABILITY_AI].includes(
             requestHeaders[`x-${POWERED_BY}-provider`]
         )
     ) {
