import { Context } from "hono";
import {
    ANTHROPIC,
    ANYSCALE,
    AZURE_OPEN_AI,
    COHERE,
    CONTENT_TYPES,
    GOOGLE,
    MISTRAL_AI,
    OPEN_AI,
    PALM,
    PERPLEXITY_AI,
    POWERED_BY,
    TOGETHER_AI,
} from "../../globals";
import { configSchema } from "./schema/config";

export const requestValidator = (c: Context, next: any) => {
    const requestHeaders = Object.fromEntries(c.req.headers);

    if (
        requestHeaders["content-type"] &&
        ![
            CONTENT_TYPES.APPLICATION_JSON,
            CONTENT_TYPES.MULTIPART_FORM_DATA,
        ].includes(requestHeaders["content-type"].split(";")[0])
    ) {
        return new Response(
            JSON.stringify({
                status: "failure",
                message: `Invalid content type passed`,
            }),
            {
                status: 400,
                headers: {
                    "content-type": "application/json",
                },
            }
        );
    }

    if (
        !(
            requestHeaders[`x-${POWERED_BY}-config`] ||
            requestHeaders[`x-${POWERED_BY}-provider`]
        )
    ) {
        return new Response(
            JSON.stringify({
                status: "failure",
                message: `Either x-${POWERED_BY}-config or x-${POWERED_BY}-provider header is required`,
            }),
            {
                status: 400,
                headers: {
                    "content-type": "application/json",
                },
            }
        );
    }
    if (
        requestHeaders[`x-${POWERED_BY}-provider`] &&
<<<<<<< HEAD
        ![OPEN_AI, AZURE_OPEN_AI, COHERE, ANTHROPIC, ANYSCALE, PALM, TOGETHER_AI, GOOGLE, PERPLEXITY_AI].includes(
=======
        ![OPEN_AI, AZURE_OPEN_AI, COHERE, ANTHROPIC, ANYSCALE, PALM, TOGETHER_AI, GOOGLE, MISTRAL_AI].includes(
>>>>>>> 63b7c309
            requestHeaders[`x-${POWERED_BY}-provider`]
        )
    ) {
        return new Response(
            JSON.stringify({
                status: "failure",
                message: `Invalid provider passed`,
            }),
            {
                status: 400,
                headers: {
                    "content-type": "application/json",
                },
            }
        );
    }


    if (requestHeaders[`x-${POWERED_BY}-config`]) {
        try {
            const parsedConfig = JSON.parse(
                requestHeaders[`x-${POWERED_BY}-config`]
            );
            if (!requestHeaders[`x-${POWERED_BY}-provider`] && !(parsedConfig.provider || parsedConfig.targets)) {
                return new Response(
                    JSON.stringify({
                        status: "failure",
                        message: `Either x-${POWERED_BY}-provider needs to be passed. Or the x-${POWERED_BY}-config header should have a valid config with provider details in it.`,
                    }),
                    {
                        status: 400,
                        headers: {
                            "content-type": "application/json",
                        },
                    }
                );
            }

            const validatedConfig = configSchema.safeParse(parsedConfig);

            if (
                !validatedConfig.success &&
                validatedConfig.error?.issues?.length
            ) {
                return new Response(
                    JSON.stringify({
                        status: "failure",
                        message: `Invalid config passed`,
                        errors: validatedConfig.error.issues.map(
                            (e: any) => `path: ${e.path}, message: ${e.message}`
                        ),
                    }),
                    {
                        status: 400,
                        headers: {
                            "content-type": "application/json",
                        },
                    }
                );
            }

            if (parsedConfig.options) {
                return new Response(
                    JSON.stringify({
                        status: "failure",
                        message: `This version of config is not supported in this route. Please migrate to the latest version`,
                    }),
                    {
                        status: 400,
                        headers: {
                            "content-type": "application/json",
                        },
                    }
                );
            }
        } catch (e) {
            return new Response(
                JSON.stringify({
                    status: "failure",
                    message: `Invalid config passed. You need to pass a valid json`,
                }),
                {
                    status: 400,
                    headers: {
                        "content-type": "application/json",
                    },
                }
            );
        }
    }
    return next();
};<|MERGE_RESOLUTION|>--- conflicted
+++ resolved
@@ -60,11 +60,7 @@
     }
     if (
         requestHeaders[`x-${POWERED_BY}-provider`] &&
-<<<<<<< HEAD
-        ![OPEN_AI, AZURE_OPEN_AI, COHERE, ANTHROPIC, ANYSCALE, PALM, TOGETHER_AI, GOOGLE, PERPLEXITY_AI].includes(
-=======
-        ![OPEN_AI, AZURE_OPEN_AI, COHERE, ANTHROPIC, ANYSCALE, PALM, TOGETHER_AI, GOOGLE, MISTRAL_AI].includes(
->>>>>>> 63b7c309
+        ![OPEN_AI, AZURE_OPEN_AI, COHERE, ANTHROPIC, ANYSCALE, PALM, TOGETHER_AI, GOOGLE, MISTRAL_AI, PERPLEXITY_AI].includes(
             requestHeaders[`x-${POWERED_BY}-provider`]
         )
     ) {
