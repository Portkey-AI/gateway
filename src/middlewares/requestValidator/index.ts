--- conflicted
+++ resolved
@@ -16,12 +16,9 @@
     STABILITY_AI,
     NOMIC,
     OLLAMA,
-<<<<<<< HEAD
-    ZHI_PU_AI
-=======
+    ZHI_PU_AI,
     AI21,
     BEDROCK
->>>>>>> e3437465
 } from "../../globals";
 import { configSchema } from "./schema/config";
 
@@ -70,11 +67,7 @@
     }
     if (
         requestHeaders[`x-${POWERED_BY}-provider`] &&
-<<<<<<< HEAD
-        ![OPEN_AI, AZURE_OPEN_AI, COHERE, ANTHROPIC, ANYSCALE, PALM, TOGETHER_AI, GOOGLE, MISTRAL_AI, PERPLEXITY_AI, DEEPINFRA, NOMIC, STABILITY_AI, OLLAMA, ZHI_PU_AI].includes(
-=======
-        ![OPEN_AI, AZURE_OPEN_AI, COHERE, ANTHROPIC, ANYSCALE, PALM, TOGETHER_AI, GOOGLE, MISTRAL_AI, PERPLEXITY_AI, DEEPINFRA, NOMIC, STABILITY_AI, OLLAMA, AI21, BEDROCK].includes(
->>>>>>> e3437465
+        ![OPEN_AI, AZURE_OPEN_AI, COHERE, ANTHROPIC, ANYSCALE, PALM, TOGETHER_AI, GOOGLE, MISTRAL_AI, PERPLEXITY_AI, DEEPINFRA, NOMIC, STABILITY_AI, OLLAMA, ZHI_PU_AI, AI21, BEDROCK].includes(
             requestHeaders[`x-${POWERED_BY}-provider`]
         )
     ) {
