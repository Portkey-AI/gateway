--- conflicted
+++ resolved
@@ -62,12 +62,9 @@
     // Google Vertex AI specific
     vertex_project_id: z.string().optional(),
     vertex_region: z.string().optional(),
-<<<<<<< HEAD
     after_request_hooks: z.any().optional(),
     before_request_hooks: z.any().optional(),
-=======
     vertex_service_account_json: z.object({}).catchall(z.string()).optional(),
->>>>>>> d68542cd
     // OpenAI specific
     openai_project: z.string().optional(),
     openai_organization: z.string().optional(),
