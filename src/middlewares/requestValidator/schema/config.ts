--- conflicted
+++ resolved
@@ -10,11 +10,8 @@
     PERPLEXITY_AI,
     TOGETHER_AI,
     DEEPINFRA,
-<<<<<<< HEAD
+    NOMIC,
     OLLAMA
-=======
-    NOMIC,
->>>>>>> 82ab583d
 } from "../../../globals";
 
 export const configSchema: any = z
@@ -51,11 +48,8 @@
                         PERPLEXITY_AI,
                         MISTRAL_AI,
                         DEEPINFRA,
-<<<<<<< HEAD
+                        NOMIC,
                         OLLAMA
-=======
-                        NOMIC
->>>>>>> 82ab583d
                     ].includes(value),
                 {
                     message:
