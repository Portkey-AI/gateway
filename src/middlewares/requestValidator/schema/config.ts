--- conflicted
+++ resolved
@@ -1,140 +1,3 @@
-<<<<<<< HEAD
-import { z } from "zod";
-import {
-    ANTHROPIC,
-    ANYSCALE,
-    AZURE_OPEN_AI,
-    COHERE,
-    GOOGLE,
-    MISTRAL_AI,
-    OPEN_AI,
-    PERPLEXITY_AI,
-    TOGETHER_AI,
-    DEEPINFRA,
-    NOMIC,
-    STABILITY_AI,
-    OLLAMA,
-    BEDROCK,
-    AI21,
-    GROQ,
-    SEGMIND,
-    MONSTERAPI
-} from "../../../globals";
-
-export const configSchema: any = z
-    .object({
-        strategy: z
-            .object({
-                mode: z
-                    .string()
-                    .refine(
-                        (value) =>
-                            ["single", "loadbalance", "fallback"].includes(
-                                value
-                            ),
-                        {
-                            message:
-                                "Invalid 'mode' value. Must be one of: single, loadbalance, fallback",
-                        }
-                    ),
-                on_status_codes: z.array(z.number()).optional(),
-            })
-            .optional(),
-        provider: z
-            .string()
-            .refine(
-                (value) =>
-                    [
-                        OPEN_AI,
-                        ANTHROPIC,
-                        AZURE_OPEN_AI,
-                        ANYSCALE,
-                        COHERE,
-                        TOGETHER_AI,
-                        GOOGLE,
-                        PERPLEXITY_AI,
-                        MISTRAL_AI,
-                        DEEPINFRA,
-                        NOMIC,
-                        STABILITY_AI,
-                        OLLAMA,
-                        AI21,
-                        BEDROCK,
-                        GROQ,
-                        SEGMIND,
-                        MONSTERAPI
-                    ].includes(value),
-                {
-                    message:
-                        "Invalid 'provider' value. Must be one of: openai, anthropic, azure-openai, anyscale, cohere",
-                }
-            )
-            .optional(),
-        api_key: z.string().optional(),
-        aws_secret_access_key: z.string().optional(),
-        aws_access_key_id: z.string().optional(),
-        aws_session_token: z.string().optional(),
-        aws_region: z.string().optional(),
-        cache: z
-            .object({
-                mode: z
-                    .string()
-                    .refine((value) => ["simple", "semantic"].includes(value), {
-                        message:
-                            "Invalid 'cache.mode' value. Must be one of: simple, semantic",
-                    }),
-                max_age: z.number().optional(),
-            })
-            .refine((value) => value.mode !== undefined, {
-                message: "'cache.mode' must be defined",
-            })
-            .optional(),
-        retry: z
-            .object({
-                attempts: z.number(),
-                on_status_codes: z.array(z.number()).optional(),
-            })
-            .refine((value) => value.attempts !== undefined, {
-                message: "'retry.attempts' must be defined",
-            })
-            .optional(),
-        weight: z.number().optional(),
-        on_status_codes: z.array(z.number()).optional(),
-        targets: z.array(z.lazy(() => configSchema)).optional(),
-        request_timeout: z.number().optional(),
-        custom_host: z.string().optional(),
-        forward_headers: z.array(z.string()).optional()
-    })
-    .refine(
-        (value) => {
-            const hasProviderApiKey =
-                value.provider !== undefined && value.api_key !== undefined;
-            const hasModeTargets =
-                value.strategy !== undefined && value.targets !== undefined;
-            const isOllamaProvider = value.provider === OLLAMA;
-            const hasAWSDetails = value.aws_access_key_id && value.aws_secret_access_key;
-
-            return (
-                hasProviderApiKey ||
-                hasModeTargets ||
-                value.cache ||
-                value.retry ||
-                value.request_timeout ||
-                isOllamaProvider ||
-                hasAWSDetails
-            );
-        },
-        {
-            message:
-                "Invalid configuration. It must have either 'provider' and 'api_key', or 'strategy' and 'targets', or 'cache', or 'retry', or 'request_timeout'",
-        }
-    )
-    .refine(
-        (value) => {
-            const customHost = value.custom_host;
-            if (customHost && (customHost.indexOf("api.portkey") > -1)) {
-                return false;
-=======
 import { z } from 'zod';
 import { OLLAMA, VALID_PROVIDERS } from '../../../globals';
 
@@ -149,7 +12,6 @@
             {
               message:
                 "Invalid 'mode' value. Must be one of: single, loadbalance, fallback",
->>>>>>> 0454d41b
             }
           ),
         on_status_codes: z.array(z.number()).optional(),
