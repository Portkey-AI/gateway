import { z } from "zod";
import {
    ANTHROPIC,
    ANYSCALE,
    AZURE_OPEN_AI,
    COHERE,
    GOOGLE,
    MISTRAL_AI,
    OPEN_AI,
    PERPLEXITY_AI,
    TOGETHER_AI,
    DEEPINFRA,
    NOMIC,
    STABILITY_AI,
    OLLAMA,
<<<<<<< HEAD
    ZHI_PU_AI
=======
    BEDROCK,
    AI21,
>>>>>>> e3437465
} from "../../../globals";

export const configSchema: any = z
    .object({
        strategy: z
            .object({
                mode: z
                    .string()
                    .refine(
                        (value) =>
                            ["single", "loadbalance", "fallback"].includes(
                                value
                            ),
                        {
                            message:
                                "Invalid 'mode' value. Must be one of: single, loadbalance, fallback",
                        }
                    ),
                on_status_codes: z.array(z.number()).optional(),
            })
            .optional(),
        provider: z
            .string()
            .refine(
                (value) =>
                    [
                        OPEN_AI,
                        ANTHROPIC,
                        AZURE_OPEN_AI,
                        ANYSCALE,
                        COHERE,
                        TOGETHER_AI,
                        GOOGLE,
                        PERPLEXITY_AI,
                        MISTRAL_AI,
                        DEEPINFRA,
                        NOMIC,
                        STABILITY_AI,
                        OLLAMA,
<<<<<<< HEAD
                        ZHI_PU_AI
=======
                        AI21,
                        BEDROCK,
>>>>>>> e3437465
                    ].includes(value),
                {
                    message:
                        "Invalid 'provider' value. Must be one of: openai, anthropic, azure-openai, anyscale, cohere",
                }
            )
            .optional(),
        api_key: z.string().optional(),
        aws_secret_access_key: z.string().optional(),
        aws_access_key_id: z.string().optional(),
        aws_session_token: z.string().optional(),
        aws_region: z.string().optional(),
        cache: z
            .object({
                mode: z
                    .string()
                    .refine((value) => ["simple", "semantic"].includes(value), {
                        message:
                            "Invalid 'cache.mode' value. Must be one of: simple, semantic",
                    }),
                max_age: z.number().optional(),
            })
            .refine((value) => value.mode !== undefined, {
                message: "'cache.mode' must be defined",
            })
            .optional(),
        retry: z
            .object({
                attempts: z.number(),
                on_status_codes: z.array(z.number()).optional(),
            })
            .refine((value) => value.attempts !== undefined, {
                message: "'retry.attempts' must be defined",
            })
            .optional(),
        weight: z.number().optional(),
        on_status_codes: z.array(z.number()).optional(),
        targets: z.array(z.lazy(() => configSchema)).optional(),
        request_timeout: z.number().optional(),
        custom_host: z.string().optional(),
        forward_headers: z.array(z.string()).optional()
    })
    .refine(
        (value) => {
            const hasProviderApiKey =
                value.provider !== undefined && value.api_key !== undefined;
            const hasModeTargets =
                value.strategy !== undefined && value.targets !== undefined;
            const isOllamaProvider = value.provider === OLLAMA;
            const hasAWSDetails = value.aws_access_key_id && value.aws_secret_access_key;

            return (
                hasProviderApiKey ||
                hasModeTargets ||
                value.cache ||
                value.retry ||
                value.request_timeout ||
                isOllamaProvider ||
                hasAWSDetails
            );
        },
        {
            message:
                "Invalid configuration. It must have either 'provider' and 'api_key', or 'strategy' and 'targets', or 'cache', or 'retry', or 'request_timeout'",
        }
    )
    .refine(
        (value) => {
            const customHost = value.custom_host;
            if (customHost && (customHost.indexOf("api.portkey") > -1)) {
                return false;
            }
            return true;
        },
        {
            message:
                "Invalid custom host",
        }
    );<|MERGE_RESOLUTION|>--- conflicted
+++ resolved
@@ -13,12 +13,9 @@
     NOMIC,
     STABILITY_AI,
     OLLAMA,
-<<<<<<< HEAD
-    ZHI_PU_AI
-=======
+    ZHI_PU_AI,
     BEDROCK,
     AI21,
->>>>>>> e3437465
 } from "../../../globals";
 
 export const configSchema: any = z
@@ -58,12 +55,9 @@
                         NOMIC,
                         STABILITY_AI,
                         OLLAMA,
-<<<<<<< HEAD
-                        ZHI_PU_AI
-=======
+                        ZHI_PU_AI,
                         AI21,
                         BEDROCK,
->>>>>>> e3437465
                     ].includes(value),
                 {
                     message:
