--- conflicted
+++ resolved
@@ -112,13 +112,6 @@
       }
     );
   } catch (error: any) {
-<<<<<<< HEAD
-    lastResponse = new Response(error.message, {
-      status: error.status,
-      headers: error.headers,
-    });
-    console.error(error);
-=======
     if (
       error instanceof TypeError &&
       error.cause instanceof Error &&
@@ -136,7 +129,6 @@
         headers: error.headers,
       });
     }
->>>>>>> e13e6194
     console.warn(
       `Tried ${lastAttempt ?? 1} time(s) but failed. Error: ${JSON.stringify(error)}`
     );
