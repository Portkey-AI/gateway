import retry from 'async-retry';

async function fetchWithTimeout(
  url: string,
  options: RequestInit,
  timeout: number
) {
  const controller = new AbortController();
  const timeoutId = setTimeout(() => controller.abort(), timeout);
  const timeoutRequestOptions = {
    ...options,
    signal: controller.signal,
  };

  let response;

  try {
    response = await fetch(url, timeoutRequestOptions);
    clearTimeout(timeoutId);
  } catch (err: any) {
    if (err.name === 'AbortError') {
      response = new Response(
        JSON.stringify({
          error: {
            message: `Request exceeded the timeout sent in the request: ${timeout}ms`,
            type: 'timeout_error',
            param: null,
            code: null,
          },
        }),
        {
          headers: {
            'content-type': 'application/json',
          },
          status: 408,
        }
      );
    } else {
      throw err;
    }
  }

  return response;
}

/**
 * Tries making a fetch request a specified number of times until it succeeds.
 * If the response's status code is included in the statusCodesToRetry array,
 * the request is retried.
 *
 * @param {string} url - The URL to which the request is made.
 * @param {RequestInit} options - The options for the request, such as method, headers, and body.
 * @param {number} retryCount - The maximum number of times to retry the request.
 * @param {number[]} statusCodesToRetry - The HTTP status codes that should trigger a retry.
 * @returns {Promise<[Response, number | undefined]>} - The response from the request and the number of attempts it took to get a successful response.
 *                                                     If all attempts fail, the error message and status code are returned as a Response object, and the number of attempts is undefined.
 * @throws Will throw an error if the request fails after all retry attempts, with the error message and status code in the thrown error.
 */
export const retryRequest = async (
  url: string,
  options: RequestInit,
  retryCount: number,
  statusCodesToRetry: number[],
  timeout: number | null
): Promise<[Response, number | undefined]> => {
  let lastError: any | undefined;
  let lastResponse: Response | undefined;
  let lastAttempt: number | undefined;
  try {
    await retry(
      async (bail: any, attempt: number) => {
        try {
          const response: Response = timeout
            ? await fetchWithTimeout(url, options, timeout)
            : await fetch(url, options);
          if (statusCodesToRetry.includes(response.status)) {
            const errorObj: any = new Error(await response.text());
            errorObj.status = response.status;
            errorObj.headers = Object.fromEntries(response.headers);
            throw errorObj;
          } else if (response.status >= 200 && response.status <= 204) {
            // console.log(
            //   `Returned in Retry Attempt ${attempt}. Status:`,
            //   response.ok,
            //   response.status
            // );
          } else {
            // All error codes that aren't retried need to be propogated up
            const errorObj: any = new Error(await response.clone().text());
            errorObj.status = response.status;
            errorObj.headers = Object.fromEntries(response.headers);
            bail(errorObj);
            return;
          }
          lastResponse = response;
        } catch (error: any) {
          lastError = error;
          if (attempt >= retryCount + 1) {
            bail(error);
            return;
          }
          throw error;
        }
      },
      {
        retries: retryCount,
        onRetry: (error: Error, attempt: number) => {
          lastAttempt = attempt;
          console.warn(`Failed in Retry attempt ${attempt}. Error: ${error}`);
        },
        randomize: false,
      }
    );
  } catch (error: any) {
    lastResponse = new Response(error.message, {
      status: error.status,
      headers: error.headers,
    });
    console.warn(
<<<<<<< HEAD
      `Tried ${lastAttempt || 1} time(s) but failed. Error: ${JSON.stringify(error)}`
=======
      `Tried ${lastAttempt ?? 1} time(s) but failed. Error: ${JSON.stringify(error)}`
>>>>>>> 60d5aaf7
    );
  }
  return [lastResponse as Response, lastAttempt];
};<|MERGE_RESOLUTION|>--- conflicted
+++ resolved
@@ -117,11 +117,7 @@
       headers: error.headers,
     });
     console.warn(
-<<<<<<< HEAD
-      `Tried ${lastAttempt || 1} time(s) but failed. Error: ${JSON.stringify(error)}`
-=======
       `Tried ${lastAttempt ?? 1} time(s) but failed. Error: ${JSON.stringify(error)}`
->>>>>>> 60d5aaf7
     );
   }
   return [lastResponse as Response, lastAttempt];
