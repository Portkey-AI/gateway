--- conflicted
+++ resolved
@@ -231,20 +231,16 @@
     return { response, json: await response.clone().json() };
   }
 
-<<<<<<< HEAD
-  let responseBodyJson;
+  let originalResponseBodyJson: Record<string, any>;
 
   try {
-    responseBodyJson = await response.json();
+    originalResponseBodyJson = await response.json();
   } catch (e) {
     // handle empty response in case of PUT requests etc
-    responseBodyJson = {};
-  }
-
-=======
-  const originalResponseBodyJson: Record<string, any> = await response.json();
+    originalResponseBodyJson = {};
+  }
+
   let responseBodyJson = originalResponseBodyJson;
->>>>>>> cfde8b55
   if (responseTransformer) {
     responseBodyJson = responseTransformer(
       responseBodyJson,
