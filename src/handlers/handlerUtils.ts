--- conflicted
+++ resolved
@@ -1116,14 +1116,12 @@
     ...(requestHeaders[`x-${POWERED_BY}-provider`] === AZURE_AI_INFERENCE &&
       azureAiInferenceConfig),
     ...(requestHeaders[`x-${POWERED_BY}-provider`] === OPEN_AI && openAiConfig),
-<<<<<<< HEAD
-    mistralFimCompletion: requestHeaders[`x-${POWERED_BY}-mistral-fim-completion`],
-=======
     ...(requestHeaders[`x-${POWERED_BY}-provider`] === ANTHROPIC &&
       anthropicConfig),
     ...(requestHeaders[`x-${POWERED_BY}-provider`] === HUGGING_FACE &&
       huggingfaceConfig),
->>>>>>> 3f5ffdbb
+    mistralFimCompletion: requestHeaders[`x-${POWERED_BY}-mistral-fim-completion`],
+
   };
 }
 
