--- conflicted
+++ resolved
@@ -380,28 +380,6 @@
       providerContext,
       requestContext
     );
-<<<<<<< HEAD
-=======
-  logObject.addCache(
-    cacheResponseObject.cacheStatus,
-    cacheResponseObject.cacheKey
-  );
-  if (cacheResponseObject.cacheResponse) {
-    const { response, originalResponseJson } = await responseService.create({
-      response: cacheResponseObject.cacheResponse,
-      responseTransformer: requestContext.endpoint,
-      cache: {
-        isCacheHit: true,
-        cacheStatus: cacheResponseObject.cacheStatus,
-        cacheKey: cacheResponseObject.cacheKey,
-      },
-      isResponseAlreadyMapped: false,
-      retryAttempt: 0,
-      fetchOptions,
-      createdAt: cacheResponseObject.createdAt,
-      executionTime: 0,
-    });
->>>>>>> 405c15da
 
     // Cache Handler
     const cacheService = new CacheService(c, hooksService);
@@ -423,7 +401,7 @@
           cacheStatus: cacheResponseObject.cacheStatus,
           cacheKey: cacheResponseObject.cacheKey,
         },
-        isResponseAlreadyMapped: true,
+        isResponseAlreadyMapped: false,
         retryAttempt: 0,
         fetchOptions,
         createdAt: cacheResponseObject.createdAt,
