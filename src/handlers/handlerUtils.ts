--- conflicted
+++ resolved
@@ -9,12 +9,9 @@
   RETRY_STATUS_CODES,
   GOOGLE_VERTEX_AI,
   OPEN_AI,
-<<<<<<< HEAD
   AZURE_AI_INFERENCE,
-=======
   MULTIPART_FORM_DATA_ENDPOINTS,
   CONTENT_TYPES,
->>>>>>> 22ac14c8
 } from '../globals';
 import Providers from '../providers';
 import { ProviderAPIConfig, endpointStrings } from '../providers/types';
