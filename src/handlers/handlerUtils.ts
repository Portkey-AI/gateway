--- conflicted
+++ resolved
@@ -39,6 +39,7 @@
 import { RequestContext } from './services/requestContext';
 import { ResponseService } from './services/responseService';
 import { McpService } from './services/mcpService';
+import { log } from 'console';
 
 function constructRequestBody(
   requestContext: RequestContext,
@@ -399,7 +400,7 @@
     requestContext.params = hookSpan.getContext().request.json;
   }
 
-  // NEW: Initialize MCP service if needed
+  // Initialize MCP service if needed
   await using mcpService = requestContext.shouldHandleMcp()
     ? new McpService(requestContext)
     : null;
@@ -497,12 +498,8 @@
       hookSpan.id,
       providerContext,
       hooksService,
-<<<<<<< HEAD
-      mcpService || undefined,
-      logsService || undefined
-=======
-      logObject
->>>>>>> 39d583e8
+      logObject,
+      mcpService || undefined
     );
 
   const { response, originalResponseJson: mappedOriginalResponseJson } =
@@ -1199,12 +1196,8 @@
   hookSpanId: string,
   providerContext: ProviderContext,
   hooksService: HooksService,
-<<<<<<< HEAD
-  mcpService?: McpService,
-  logsService?: LogsService
-=======
-  logObject: LogObjectBuilder
->>>>>>> 39d583e8
+  logObject: LogObjectBuilder,
+  mcpService?: McpService
 ): Promise<{
   mappedResponse: Response;
   retryCount: number;
@@ -1265,15 +1258,14 @@
 
   if (
     mcpService &&
-    logsService &&
+    logObject &&
     !isStreamingMode &&
     mappedResponseJson?.choices?.[0]?.message?.tool_calls?.[0]
   ) {
     const mcpResult = await handleMcpToolCalls(
       requestContext,
       mappedResponseJson,
-      mcpService,
-      logsService
+      mcpService
     );
     if (mcpResult.success) {
       // TODO: the hookspan context might need to be updated here.
@@ -1298,8 +1290,8 @@
         hookSpanId,
         providerContext,
         hooksService,
-        mcpService,
-        logsService
+        logObject,
+        mcpService
       );
     } else {
       // MCP failed, log and continue with current response
@@ -1532,9 +1524,10 @@
 async function handleMcpToolCalls(
   requestContext: RequestContext,
   responseJson: any,
-  mcpService: McpService,
-  logsService: LogsService
+  mcpService: McpService
 ): Promise<{ success: boolean; error?: string }> {
+  let logsService = new LogsService(requestContext.honoContext);
+
   try {
     const toolCalls = responseJson.choices[0].message.tool_calls;
     const conversation = [...(requestContext.params.messages || [])];
@@ -1544,25 +1537,27 @@
 
     // Execute each tool call and add results to conversation
     for (const toolCall of toolCalls) {
-      const startTimeUnixNano = new Date().getTime();
+      const start = new Date().getTime();
       try {
         const toolResult = await mcpService.executeTool(
           toolCall.function.name,
           JSON.parse(toolCall.function.arguments)
         );
-        const endTimeUnixNano = new Date().getTime();
+
         conversation.push({
           role: 'tool',
           tool_call_id: toolCall.id,
           content: JSON.stringify(toolResult),
         });
+
         const toolCallSpan = logsService.createExecuteToolSpan(
           toolCall,
           toolResult.content,
-          startTimeUnixNano,
-          endTimeUnixNano,
+          start,
+          new Date().getTime(),
           requestContext.traceId
         );
+
         logsService.addRequestLog(toolCallSpan);
       } catch (toolError: any) {
         console.error(
@@ -1570,7 +1565,6 @@
           toolError
         );
         // Add error message as tool response
-        const endTimeUnixNano = new Date().getTime();
         conversation.push({
           role: 'tool',
           tool_call_id: toolCall.id,
@@ -1579,13 +1573,15 @@
             details: toolError.message,
           }),
         });
+
         const toolCallSpan = logsService.createExecuteToolSpan(
           toolCall,
           { error: toolError.message },
-          startTimeUnixNano,
-          endTimeUnixNano,
+          start,
+          new Date().getTime(),
           requestContext.traceId
         );
+
         logsService.addRequestLog(toolCallSpan);
       }
     }
