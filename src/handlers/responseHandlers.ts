--- conflicted
+++ resolved
@@ -18,10 +18,7 @@
 import { env } from 'hono/adapter';
 import { OpenAIModelResponseJSONToStreamGenerator } from '../providers/open-ai-base/createModelResponse';
 import { anthropicMessagesJsonToStreamGenerator } from '../providers/anthropic-base/utils/streamGenerator';
-<<<<<<< HEAD
 import { prefetchImageUrls } from '../providers/bedrock/chatComplete';
-=======
->>>>>>> 6b97d165
 
 /**
  * Handles various types of responses based on the specified parameters
@@ -58,13 +55,14 @@
   const responseContentType = response.headers?.get('content-type');
   const isSuccessStatusCode = [200, 246].includes(response.status);
   const provider = providerOptions.provider;
-<<<<<<< HEAD
+
+  if (typeof provider == 'object') {
+    provider = provider.provider || '';
+  }
 
   if (provider === BEDROCK && gatewayRequest.messages) {
     gatewayRequest.messages = await prefetchImageUrls(gatewayRequest.messages);
   }
-=======
->>>>>>> 6b97d165
 
   const providerConfig = Providers[provider];
   let providerTransformers = Providers[provider]?.responseTransforms;
