--- conflicted
+++ resolved
@@ -92,11 +92,9 @@
 export const MILVUS: string = 'milvus';
 export const REPLICATE: string = 'replicate';
 export const LEPTON: string = 'lepton';
-<<<<<<< HEAD
 export const KLUSTER_AI: string = 'kluster-ai';
-=======
 export const NSCALE: string = 'nscale';
->>>>>>> cfb52380
+
 
 export const VALID_PROVIDERS = [
   ANTHROPIC,
@@ -154,11 +152,8 @@
   REPLICATE,
   POWERED_BY,
   LEPTON,
-<<<<<<< HEAD
   KLUSTER_AI,
-=======
   NSCALE,
->>>>>>> cfb52380
 ];
 
 export const CONTENT_TYPES = {
