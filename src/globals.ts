--- conflicted
+++ resolved
@@ -40,13 +40,10 @@
 export const BEDROCK: string = 'bedrock';
 export const GROQ: string = 'groq';
 export const SEGMIND: string = 'segmind';
-<<<<<<< HEAD
+export const JINA: string = 'jina';
 export const MOONSHOT: string = "moonshot";
 export const OPENROUTER: string = "openrouter";
 export const LINGYI: string  = "lingyi";
-=======
-export const JINA: string = 'jina';
->>>>>>> 8c5a9215
 
 export const VALID_PROVIDERS = [
   ANTHROPIC,
@@ -67,13 +64,10 @@
   BEDROCK,
   GROQ,
   SEGMIND,
-<<<<<<< HEAD
+  JINA,
   MOONSHOT,
   OPENROUTER,
   LINGYI,
-=======
-  JINA,
->>>>>>> 8c5a9215
 ];
 
 export const CONTENT_TYPES = {
