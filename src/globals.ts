import { endpointStrings } from './providers/types';

export const POWERED_BY: string = 'portkey';

export const HEADER_KEYS: Record<string, string> = {
  MODE: `x-${POWERED_BY}-mode`,
  RETRIES: `x-${POWERED_BY}-retry-count`,
  PROVIDER: `x-${POWERED_BY}-provider`,
  TRACE_ID: `x-${POWERED_BY}-trace-id`,
  CACHE: `x-${POWERED_BY}-cache`,
  METADATA: `x-${POWERED_BY}-metadata`,
  FORWARD_HEADERS: `x-${POWERED_BY}-forward-headers`,
  CUSTOM_HOST: `x-${POWERED_BY}-custom-host`,
  REQUEST_TIMEOUT: `x-${POWERED_BY}-request-timeout`,
  STRICT_OPEN_AI_COMPLIANCE: `x-${POWERED_BY}-strict-open-ai-compliance`,
};

export const RESPONSE_HEADER_KEYS: Record<string, string> = {
  RETRY_ATTEMPT_COUNT: `x-${POWERED_BY}-retry-attempt-count`,
  LAST_USED_OPTION_INDEX: `x-${POWERED_BY}-last-used-option-index`,
  LAST_USED_OPTION_PARAMS: `x-${POWERED_BY}-last-used-option-params`,
  CACHE_STATUS: `x-${POWERED_BY}-cache-status`,
  TRACE_ID: `x-${POWERED_BY}-trace-id`,
};

export const RETRY_STATUS_CODES = [429, 500, 502, 503, 504];
export const MAX_RETRIES = 5;
export const REQUEST_TIMEOUT_STATUS_CODE = 408;
export const PRECONDITION_CHECK_FAILED_STATUS_CODE = 412;

export const OPEN_AI: string = 'openai';
export const COHERE: string = 'cohere';
export const AZURE_OPEN_AI: string = 'azure-openai';
export const ANTHROPIC: string = 'anthropic';
export const ANYSCALE: string = 'anyscale';
export const PALM: string = 'palm';
export const TOGETHER_AI: string = 'together-ai';
export const GOOGLE: string = 'google';
export const GOOGLE_VERTEX_AI: string = 'vertex-ai';
export const HUGGING_FACE: string = 'huggingface';
export const PERPLEXITY_AI: string = 'perplexity-ai';
export const REKA_AI: string = 'reka-ai';
export const MISTRAL_AI: string = 'mistral-ai';
export const DEEPINFRA: string = 'deepinfra';
export const STABILITY_AI: string = 'stability-ai';
export const NOMIC: string = 'nomic';
export const OLLAMA: string = 'ollama';
export const AI21: string = 'ai21';
export const BEDROCK: string = 'bedrock';
export const GROQ: string = 'groq';
export const SEGMIND: string = 'segmind';
export const JINA: string = 'jina';
export const FIREWORKS_AI: string = 'fireworks-ai';
export const WORKERS_AI: string = 'workers-ai';
export const MOONSHOT: string = 'moonshot';
export const OPENROUTER: string = 'openrouter';
export const LINGYI: string = 'lingyi';
export const ZHIPU: string = 'zhipu';
export const NOVITA_AI: string = 'novita-ai';
export const MONSTERAPI: string = 'monsterapi';
export const DEEPSEEK: string = 'deepseek';
export const PREDIBASE: string = 'predibase';
<<<<<<< HEAD
export const TRITON: string = 'triton';
=======
export const VOYAGE: string = 'voyage';
export const DEEPBRICKS: string = 'deepbricks';
export const SILICONFLOW: string = 'siliconflow';
>>>>>>> b67c0294

export const VALID_PROVIDERS = [
  ANTHROPIC,
  ANYSCALE,
  AZURE_OPEN_AI,
  COHERE,
  GOOGLE,
  GOOGLE_VERTEX_AI,
  MISTRAL_AI,
  OPEN_AI,
  PALM,
  PERPLEXITY_AI,
  REKA_AI,
  TOGETHER_AI,
  DEEPINFRA,
  STABILITY_AI,
  NOMIC,
  OLLAMA,
  AI21,
  BEDROCK,
  GROQ,
  SEGMIND,
  JINA,
  FIREWORKS_AI,
  WORKERS_AI,
  MOONSHOT,
  OPENROUTER,
  LINGYI,
  ZHIPU,
  NOVITA_AI,
  MONSTERAPI,
  DEEPSEEK,
  PREDIBASE,
<<<<<<< HEAD
  TRITON,
=======
  VOYAGE,
  DEEPBRICKS,
  SILICONFLOW,
  HUGGING_FACE,
>>>>>>> b67c0294
];

export const CONTENT_TYPES = {
  APPLICATION_JSON: 'application/json',
  MULTIPART_FORM_DATA: 'multipart/form-data',
  EVENT_STREAM: 'text/event-stream',
  AUDIO_MPEG: 'audio/mpeg',
  APPLICATION_OCTET_STREAM: 'application/octet-stream',
  GENERIC_AUDIO_PATTERN: 'audio',
  PLAIN_TEXT: 'text/plain',
  HTML: 'text/html',
  GENERIC_IMAGE_PATTERN: 'image/',
};

export const MULTIPART_FORM_DATA_ENDPOINTS: endpointStrings[] = [
  'createTranscription',
  'createTranslation',
];<|MERGE_RESOLUTION|>--- conflicted
+++ resolved
@@ -60,13 +60,10 @@
 export const MONSTERAPI: string = 'monsterapi';
 export const DEEPSEEK: string = 'deepseek';
 export const PREDIBASE: string = 'predibase';
-<<<<<<< HEAD
 export const TRITON: string = 'triton';
-=======
 export const VOYAGE: string = 'voyage';
 export const DEEPBRICKS: string = 'deepbricks';
 export const SILICONFLOW: string = 'siliconflow';
->>>>>>> b67c0294
 
 export const VALID_PROVIDERS = [
   ANTHROPIC,
@@ -100,14 +97,11 @@
   MONSTERAPI,
   DEEPSEEK,
   PREDIBASE,
-<<<<<<< HEAD
   TRITON,
-=======
   VOYAGE,
   DEEPBRICKS,
   SILICONFLOW,
   HUGGING_FACE,
->>>>>>> b67c0294
 ];
 
 export const CONTENT_TYPES = {
