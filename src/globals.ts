--- conflicted
+++ resolved
@@ -50,15 +50,12 @@
 export const OPENROUTER: string = 'openrouter';
 export const LINGYI: string = 'lingyi';
 export const ZHIPU: string = 'zhipu';
-export const DEEPSEEK: string = 'deepseek';
 export const NOVITA_AI: string = 'novita-ai';
 export const MONSTERAPI: string = 'monsterapi';
-<<<<<<< HEAD
+export const PREDIBASE: string = 'predibase';
 export const ATOM_LLAMA: string = 'atom-llama';
 export const COZE: string = 'coze';
-=======
-export const PREDIBASE: string = 'predibase';
->>>>>>> c085da8e
+export const DEEPSEEK: string = 'deepseek';
 
 export const VALID_PROVIDERS = [
   ANTHROPIC,
@@ -90,13 +87,10 @@
   ZHIPU,
   NOVITA_AI,
   MONSTERAPI,
-<<<<<<< HEAD
+  PREDIBASE,
   ATOM_LLAMA,
   COZE,
   DEEPSEEK,
-=======
-  PREDIBASE,
->>>>>>> c085da8e
 ];
 
 export const CONTENT_TYPES = {
