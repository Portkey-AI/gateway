--- conflicted
+++ resolved
@@ -109,12 +109,9 @@
 export const NEXTBIT: string = 'nextbit';
 export const MODAL: string = 'modal';
 export const Z_AI: string = 'z-ai';
-<<<<<<< HEAD
 export const ORACLE: string = 'oracle';
-=======
 export const IO_INTELLIGENCE: string = 'iointelligence';
 export const AIBADGR: string = 'aibadgr';
->>>>>>> f69d9958
 
 export const VALID_PROVIDERS = [
   ANTHROPIC,
@@ -187,12 +184,9 @@
   NEXTBIT,
   MODAL,
   Z_AI,
-<<<<<<< HEAD
   ORACLE,
-=======
   IO_INTELLIGENCE,
   AIBADGR,
->>>>>>> f69d9958
 ];
 
 export const CONTENT_TYPES = {
