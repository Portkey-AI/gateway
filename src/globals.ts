export const POWERED_BY: string = 'portkey';

export const HEADER_KEYS: Record<string, string> = {
  MODE: `x-${POWERED_BY}-mode`,
  RETRIES: `x-${POWERED_BY}-retry-count`,
  PROVIDER: `x-${POWERED_BY}-provider`,
  TRACE_ID: `x-${POWERED_BY}-trace-id`,
  CACHE: `x-${POWERED_BY}-cache`,
  FORWARD_HEADERS: `x-${POWERED_BY}-forward-headers`,
  CUSTOM_HOST: `x-${POWERED_BY}-custom-host`,
};

export const RESPONSE_HEADER_KEYS: Record<string, string> = {
  RETRY_ATTEMPT_COUNT: `x-${POWERED_BY}-retry-attempt-count`,
  LAST_USED_OPTION_INDEX: `x-${POWERED_BY}-last-used-option-index`,
  LAST_USED_OPTION_PARAMS: `x-${POWERED_BY}-last-used-option-params`,
  CACHE_STATUS: `x-${POWERED_BY}-cache-status`,
  TRACE_ID: `x-${POWERED_BY}-trace-id`,
};

export const RETRY_STATUS_CODES = [429, 500, 502, 503, 504];
export const MAX_RETRIES = 5;
export const REQUEST_TIMEOUT_STATUS_CODE = 408;

<<<<<<< HEAD
export const OPEN_AI:string = "openai";
export const COHERE:string = "cohere";
export const AZURE_OPEN_AI:string = "azure-openai";
export const ANTHROPIC:string = "anthropic";
export const ANYSCALE: string = "anyscale";
export const PALM: string = "palm";
export const TOGETHER_AI: string = "together-ai";
export const GOOGLE: string = "google";
export const PERPLEXITY_AI: string = "perplexity-ai";
export const MISTRAL_AI: string = "mistral-ai";
export const DEEPINFRA: string = "deepinfra";
export const STABILITY_AI: string = "stability-ai";
export const NOMIC: string = "nomic";
export const OLLAMA: string = "ollama";
export const AI21: string = "ai21";
export const BEDROCK: string = "bedrock";
export const GROQ: string = "groq";
export const SEGMIND: string = "segmind";
export const FIREWORKS_AI: string = "fireworks-ai";

export const VALID_PROVIDERS = [
    ANTHROPIC,
    ANYSCALE,
    AZURE_OPEN_AI,
    COHERE,
    GOOGLE,
    MISTRAL_AI,
    OPEN_AI,
    PALM,
    PERPLEXITY_AI,
    POWERED_BY,
    TOGETHER_AI,
    DEEPINFRA,
    STABILITY_AI,
    NOMIC,
    OLLAMA,
    AI21,
    BEDROCK,
    GROQ,
    SEGMIND,
    FIREWORKS_AI
=======
export const OPEN_AI: string = 'openai';
export const COHERE: string = 'cohere';
export const AZURE_OPEN_AI: string = 'azure-openai';
export const ANTHROPIC: string = 'anthropic';
export const ANYSCALE: string = 'anyscale';
export const PALM: string = 'palm';
export const TOGETHER_AI: string = 'together-ai';
export const GOOGLE: string = 'google';
export const PERPLEXITY_AI: string = 'perplexity-ai';
export const MISTRAL_AI: string = 'mistral-ai';
export const DEEPINFRA: string = 'deepinfra';
export const STABILITY_AI: string = 'stability-ai';
export const NOMIC: string = 'nomic';
export const OLLAMA: string = 'ollama';
export const AI21: string = 'ai21';
export const BEDROCK: string = 'bedrock';
export const GROQ: string = 'groq';
export const SEGMIND: string = 'segmind';

export const VALID_PROVIDERS = [
  ANTHROPIC,
  ANYSCALE,
  AZURE_OPEN_AI,
  COHERE,
  GOOGLE,
  MISTRAL_AI,
  OPEN_AI,
  PALM,
  PERPLEXITY_AI,
  TOGETHER_AI,
  DEEPINFRA,
  STABILITY_AI,
  NOMIC,
  OLLAMA,
  AI21,
  BEDROCK,
  GROQ,
  SEGMIND,
>>>>>>> 48785807
];

export const CONTENT_TYPES = {
  APPLICATION_JSON: 'application/json',
  MULTIPART_FORM_DATA: 'multipart/form-data',
  EVENT_STREAM: 'text/event-stream',
  AUDIO_MPEG: 'audio/mpeg',
  APPLICATION_OCTET_STREAM: 'application/octet-stream',
  GENERIC_AUDIO_PATTERN: 'audio',
  PLAIN_TEXT: 'text/plain',
  HTML: 'text/html',
  GENERIC_IMAGE_PATTERN: 'image/',
};<|MERGE_RESOLUTION|>--- conflicted
+++ resolved
@@ -22,49 +22,6 @@
 export const MAX_RETRIES = 5;
 export const REQUEST_TIMEOUT_STATUS_CODE = 408;
 
-<<<<<<< HEAD
-export const OPEN_AI:string = "openai";
-export const COHERE:string = "cohere";
-export const AZURE_OPEN_AI:string = "azure-openai";
-export const ANTHROPIC:string = "anthropic";
-export const ANYSCALE: string = "anyscale";
-export const PALM: string = "palm";
-export const TOGETHER_AI: string = "together-ai";
-export const GOOGLE: string = "google";
-export const PERPLEXITY_AI: string = "perplexity-ai";
-export const MISTRAL_AI: string = "mistral-ai";
-export const DEEPINFRA: string = "deepinfra";
-export const STABILITY_AI: string = "stability-ai";
-export const NOMIC: string = "nomic";
-export const OLLAMA: string = "ollama";
-export const AI21: string = "ai21";
-export const BEDROCK: string = "bedrock";
-export const GROQ: string = "groq";
-export const SEGMIND: string = "segmind";
-export const FIREWORKS_AI: string = "fireworks-ai";
-
-export const VALID_PROVIDERS = [
-    ANTHROPIC,
-    ANYSCALE,
-    AZURE_OPEN_AI,
-    COHERE,
-    GOOGLE,
-    MISTRAL_AI,
-    OPEN_AI,
-    PALM,
-    PERPLEXITY_AI,
-    POWERED_BY,
-    TOGETHER_AI,
-    DEEPINFRA,
-    STABILITY_AI,
-    NOMIC,
-    OLLAMA,
-    AI21,
-    BEDROCK,
-    GROQ,
-    SEGMIND,
-    FIREWORKS_AI
-=======
 export const OPEN_AI: string = 'openai';
 export const COHERE: string = 'cohere';
 export const AZURE_OPEN_AI: string = 'azure-openai';
@@ -83,27 +40,28 @@
 export const BEDROCK: string = 'bedrock';
 export const GROQ: string = 'groq';
 export const SEGMIND: string = 'segmind';
+export const FIREWORKS_AI: string = 'fireworks-ai';
 
 export const VALID_PROVIDERS = [
-  ANTHROPIC,
-  ANYSCALE,
-  AZURE_OPEN_AI,
-  COHERE,
-  GOOGLE,
-  MISTRAL_AI,
-  OPEN_AI,
-  PALM,
-  PERPLEXITY_AI,
-  TOGETHER_AI,
-  DEEPINFRA,
-  STABILITY_AI,
-  NOMIC,
-  OLLAMA,
-  AI21,
-  BEDROCK,
-  GROQ,
-  SEGMIND,
->>>>>>> 48785807
+    ANTHROPIC,
+    ANYSCALE,
+    AZURE_OPEN_AI,
+    COHERE,
+    GOOGLE,
+    MISTRAL_AI,
+    OPEN_AI,
+    PALM,
+    PERPLEXITY_AI,
+    TOGETHER_AI,
+    DEEPINFRA,
+    STABILITY_AI,
+    NOMIC,
+    OLLAMA,
+    AI21,
+    BEDROCK,
+    GROQ,
+    SEGMIND,
+    FIREWORKS_AI
 ];
 
 export const CONTENT_TYPES = {
