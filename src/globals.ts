import { endpointStrings } from './providers/types';

export const POWERED_BY: string = 'portkey';

export const MAX_RETRY_LIMIT_MS = 60 * 1000; // 60 seconds

export const POSSIBLE_RETRY_STATUS_HEADERS = [
  'retry-after-ms',
  'x-ms-retry-after-ms',
  'retry-after',
];

export const HEADER_KEYS: Record<string, string> = {
  API_KEY: `x-${POWERED_BY}-api-key`,
  MODE: `x-${POWERED_BY}-mode`,
  RETRIES: `x-${POWERED_BY}-retry-count`,
  PROVIDER: `x-${POWERED_BY}-provider`,
  CONFIG: `x-${POWERED_BY}-config`,
  TRACE_ID: `x-${POWERED_BY}-trace-id`,
  CACHE: `x-${POWERED_BY}-cache`,
  METADATA: `x-${POWERED_BY}-metadata`,
  FORWARD_HEADERS: `x-${POWERED_BY}-forward-headers`,
  CUSTOM_HOST: `x-${POWERED_BY}-custom-host`,
  REQUEST_TIMEOUT: `x-${POWERED_BY}-request-timeout`,
  STRICT_OPEN_AI_COMPLIANCE: `x-${POWERED_BY}-strict-open-ai-compliance`,
  CONTENT_TYPE: `Content-Type`,
  VIRTUAL_KEY: `x-${POWERED_BY}-virtual-key`,
};

export const RESPONSE_HEADER_KEYS: Record<string, string> = {
  RETRY_ATTEMPT_COUNT: `x-${POWERED_BY}-retry-attempt-count`,
  LAST_USED_OPTION_INDEX: `x-${POWERED_BY}-last-used-option-index`,
  LAST_USED_OPTION_PARAMS: `x-${POWERED_BY}-last-used-option-params`,
  CACHE_STATUS: `x-${POWERED_BY}-cache-status`,
  TRACE_ID: `x-${POWERED_BY}-trace-id`,
};

export const RETRY_STATUS_CODES = [429, 500, 502, 503, 504];
export const MAX_RETRIES = 5;
export const REQUEST_TIMEOUT_STATUS_CODE = 408;
export const PRECONDITION_CHECK_FAILED_STATUS_CODE = 412;

export const OPEN_AI: string = 'openai';
export const COHERE: string = 'cohere';
export const AZURE_OPEN_AI: string = 'azure-openai';
export const AZURE_AI_INFERENCE: string = 'azure-ai';
export const ANTHROPIC: string = 'anthropic';
export const ANYSCALE: string = 'anyscale';
export const PALM: string = 'palm';
export const TOGETHER_AI: string = 'together-ai';
export const GOOGLE: string = 'google';
export const GOOGLE_VERTEX_AI: string = 'vertex-ai';
export const HUGGING_FACE: string = 'huggingface';
export const PERPLEXITY_AI: string = 'perplexity-ai';
export const REKA_AI: string = 'reka-ai';
export const MISTRAL_AI: string = 'mistral-ai';
export const DEEPINFRA: string = 'deepinfra';
export const NCOMPASS: string = 'ncompass';
export const STABILITY_AI: string = 'stability-ai';
export const NOMIC: string = 'nomic';
export const OLLAMA: string = 'ollama';
export const AI21: string = 'ai21';
export const BEDROCK: string = 'bedrock';
export const GROQ: string = 'groq';
export const SEGMIND: string = 'segmind';
export const JINA: string = 'jina';
export const FIREWORKS_AI: string = 'fireworks-ai';
export const WORKERS_AI: string = 'workers-ai';
export const MOONSHOT: string = 'moonshot';
export const OPENROUTER: string = 'openrouter';
export const LINGYI: string = 'lingyi';
export const ZHIPU: string = 'zhipu';
export const NOVITA_AI: string = 'novita-ai';
export const MONSTERAPI: string = 'monsterapi';
export const DEEPSEEK: string = 'deepseek';
export const PREDIBASE: string = 'predibase';
export const TRITON: string = 'triton';
export const VOYAGE: string = 'voyage';
export const GITHUB: string = 'github';
export const DEEPBRICKS: string = 'deepbricks';
export const SILICONFLOW: string = 'siliconflow';
export const CEREBRAS: string = 'cerebras';
export const INFERENCENET: string = 'inference-net';
export const SAMBANOVA: string = 'sambanova';
export const LEMONFOX_AI: string = 'lemonfox-ai';
export const UPSTAGE: string = 'upstage';
export const LAMBDA: string = 'lambda';
export const DASHSCOPE: string = 'dashscope';
export const X_AI: string = 'x-ai';
export const CORTEX: string = 'cortex';
export const SAGEMAKER: string = 'sagemaker';
export const NEBIUS: string = 'nebius';
export const RECRAFTAI: string = 'recraft-ai';
export const MILVUS: string = 'milvus';
export const REPLICATE: string = 'replicate';
export const LEPTON: string = 'lepton';
export const KLUSTER_AI: string = 'kluster-ai';
export const NSCALE: string = 'nscale';
export const HYPERBOLIC: string = 'hyperbolic';
export const BYTEZ: string = 'bytez';
export const FEATHERLESS_AI: string = 'featherless-ai';
export const KRUTRIM: string = 'krutrim';
export const QDRANT: string = 'qdrant';
export const THREE_ZERO_TWO_AI: string = '302ai';
export const COMETAPI: string = 'cometapi';
export const MATTERAI: string = 'matterai';
export const MESHY: string = 'meshy';
export const TRIPO3D: string = 'tripo3d';
export const NEXTBIT: string = 'nextbit';
<<<<<<< HEAD
export const MODAL: string = 'modal';
=======
export const Z_AI: string = 'z-ai';
>>>>>>> ff72d079

export const VALID_PROVIDERS = [
  ANTHROPIC,
  ANYSCALE,
  AZURE_OPEN_AI,
  COHERE,
  GOOGLE,
  GOOGLE_VERTEX_AI,
  MISTRAL_AI,
  OPEN_AI,
  PALM,
  PERPLEXITY_AI,
  REKA_AI,
  TOGETHER_AI,
  DEEPINFRA,
  NCOMPASS,
  STABILITY_AI,
  NOMIC,
  OLLAMA,
  AI21,
  BEDROCK,
  GROQ,
  SEGMIND,
  JINA,
  FIREWORKS_AI,
  WORKERS_AI,
  MOONSHOT,
  OPENROUTER,
  LINGYI,
  ZHIPU,
  NOVITA_AI,
  MONSTERAPI,
  DEEPSEEK,
  PREDIBASE,
  TRITON,
  VOYAGE,
  AZURE_AI_INFERENCE,
  GITHUB,
  DEEPBRICKS,
  SILICONFLOW,
  HUGGING_FACE,
  CEREBRAS,
  INFERENCENET,
  SAMBANOVA,
  LEMONFOX_AI,
  UPSTAGE,
  LAMBDA,
  DASHSCOPE,
  X_AI,
  CORTEX,
  SAGEMAKER,
  NEBIUS,
  RECRAFTAI,
  MILVUS,
  REPLICATE,
  POWERED_BY,
  LEPTON,
  KLUSTER_AI,
  NSCALE,
  HYPERBOLIC,
  BYTEZ,
  FEATHERLESS_AI,
  KRUTRIM,
  QDRANT,
  THREE_ZERO_TWO_AI,
  COMETAPI,
  MATTERAI,
  MESHY,
  TRIPO3D,
  NEXTBIT,
<<<<<<< HEAD
  MODAL,
=======
  Z_AI,
>>>>>>> ff72d079
];

export const CONTENT_TYPES = {
  APPLICATION_JSON: 'application/json',
  MULTIPART_FORM_DATA: 'multipart/form-data',
  EVENT_STREAM: 'text/event-stream',
  AUDIO_MPEG: 'audio/mpeg',
  APPLICATION_OCTET_STREAM: 'application/octet-stream',
  BINARY_OCTET_STREAM: 'binary/octet-stream',
  GENERIC_AUDIO_PATTERN: 'audio',
  PLAIN_TEXT: 'text/plain',
  HTML: 'text/html',
  GENERIC_IMAGE_PATTERN: 'image/',
};

export const MULTIPART_FORM_DATA_ENDPOINTS: endpointStrings[] = [
  'createTranscription',
  'createTranslation',
  'uploadFile',
];

export const fileExtensionMimeTypeMap = {
  mp4: 'video/mp4',
  jpeg: 'image/jpeg',
  jpg: 'image/jpeg',
  png: 'image/png',
  bmp: 'image/bmp',
  tiff: 'image/tiff',
  webp: 'image/webp',
  pdf: 'application/pdf',
  csv: 'text/csv',
  doc: 'application/msword',
  docx: 'application/vnd.openxmlformats-officedocument.wordprocessingml.document',
  xls: 'application/vnd.ms-excel',
  xlsx: 'application/vnd.openxmlformats-officedocument.spreadsheetml.sheet',
  html: 'text/html',
  md: 'text/markdown',
  mp3: 'audio/mp3',
  wav: 'audio/wav',
  txt: 'text/plain',
  mov: 'video/mov',
  mpeg: 'video/mpeg',
  mpg: 'video/mpg',
  avi: 'video/avi',
  wmv: 'video/wmv',
  mpegps: 'video/mpegps',
  flv: 'video/flv',
  webm: 'video/webm',
  mkv: 'video/mkv',
  threegpp: 'video/three_gpp',
};

export const imagesMimeTypes = [
  fileExtensionMimeTypeMap.jpeg,
  fileExtensionMimeTypeMap.jpg,
  fileExtensionMimeTypeMap.png,
  fileExtensionMimeTypeMap.bmp,
  fileExtensionMimeTypeMap.tiff,
  fileExtensionMimeTypeMap.webp,
];

export const documentMimeTypes = [
  fileExtensionMimeTypeMap.pdf,
  fileExtensionMimeTypeMap.csv,
  fileExtensionMimeTypeMap.doc,
  fileExtensionMimeTypeMap.docx,
  fileExtensionMimeTypeMap.xls,
  fileExtensionMimeTypeMap.xlsx,
  fileExtensionMimeTypeMap.html,
  fileExtensionMimeTypeMap.md,
  fileExtensionMimeTypeMap.txt,
];

export const videoMimeTypes = [
  fileExtensionMimeTypeMap.mkv,
  fileExtensionMimeTypeMap.mov,
  fileExtensionMimeTypeMap.mp4,
  fileExtensionMimeTypeMap.webm,
  fileExtensionMimeTypeMap.flv,
  fileExtensionMimeTypeMap.mpeg,
  fileExtensionMimeTypeMap.mpg,
  fileExtensionMimeTypeMap.wmv,
  fileExtensionMimeTypeMap.threegpp,
  fileExtensionMimeTypeMap.avi,
];

export enum BatchEndpoints {
  CHAT_COMPLETIONS = '/v1/chat/completions',
  COMPLETIONS = '/v1/completions',
  EMBEDDINGS = '/v1/embeddings',
}

export const AtomicOperations = {
  GET: 'GET',
  RESET: 'RESET',
  INCREMENT: 'INCREMENT',
  DECREMENT: 'DECREMENT',
};

export enum RateLimiterKeyTypes {
  VIRTUAL_KEY = 'VIRTUAL_KEY',
  API_KEY = 'API_KEY',
  WORKSPACE = 'WORKSPACE',
  INTEGRATION_WORKSPACE = 'INTEGRATION_WORKSPACE',
}

export const METRICS_KEYS = {
  AUTH_N_MIDDLEWARE_START: 'authNMiddlewareStart',
  AUTH_N_MIDDLEWARE_END: 'authNMiddlewareEnd',
  API_KEY_RATE_LIMIT_CHECK_START: 'apiKeyRateLimitCheckStart',
  API_KEY_RATE_LIMIT_CHECK_END: 'apiKeyRateLimitCheckEnd',
  PORTKEY_MIDDLEWARE_PRE_REQUEST_START: 'portkeyMiddlewarePreRequestStart',
  PORTKEY_MIDDLEWARE_PRE_REQUEST_END: 'portkeyMiddlewarePreRequestEnd',
  PORTKEY_MIDDLEWARE_POST_REQUEST_START: 'portkeyMiddlewarePostRequestStart',
  PORTKEY_MIDDLEWARE_POST_REQUEST_END: 'portkeyMiddlewarePostRequestEnd',
  LLM_CACHE_GET_START: 'llmCacheGetStart',
  LLM_CACHE_GET_END: 'llmCacheGetEnd',
};<|MERGE_RESOLUTION|>--- conflicted
+++ resolved
@@ -107,11 +107,8 @@
 export const MESHY: string = 'meshy';
 export const TRIPO3D: string = 'tripo3d';
 export const NEXTBIT: string = 'nextbit';
-<<<<<<< HEAD
 export const MODAL: string = 'modal';
-=======
 export const Z_AI: string = 'z-ai';
->>>>>>> ff72d079
 
 export const VALID_PROVIDERS = [
   ANTHROPIC,
@@ -182,11 +179,8 @@
   MESHY,
   TRIPO3D,
   NEXTBIT,
-<<<<<<< HEAD
   MODAL,
-=======
   Z_AI,
->>>>>>> ff72d079
 ];
 
 export const CONTENT_TYPES = {
