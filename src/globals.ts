--- conflicted
+++ resolved
@@ -98,12 +98,8 @@
 export const BYTEZ: string = 'bytez';
 export const FEATHERLESS_AI: string = 'featherless-ai';
 export const KRUTRIM: string = 'krutrim';
-<<<<<<< HEAD
+export const QDRANT: string = 'qdrant';
 export const THREE_ZERO_TWO_AI: string = '302ai';
-
-=======
-export const QDRANT: string = 'qdrant';
->>>>>>> 2ddd3f58
 
 export const VALID_PROVIDERS = [
   ANTHROPIC,
@@ -167,11 +163,8 @@
   BYTEZ,
   FEATHERLESS_AI,
   KRUTRIM,
-<<<<<<< HEAD
+  QDRANT,
   THREE_ZERO_TWO_AI,
-=======
-  QDRANT,
->>>>>>> 2ddd3f58
 ];
 
 export const CONTENT_TYPES = {
