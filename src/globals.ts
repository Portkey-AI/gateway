--- conflicted
+++ resolved
@@ -22,54 +22,6 @@
 export const MAX_RETRIES = 5;
 export const REQUEST_TIMEOUT_STATUS_CODE = 408;
 
-<<<<<<< HEAD
-export const OPEN_AI: string = "openai";
-export const COHERE: string = "cohere";
-export const AZURE_OPEN_AI: string = "azure-openai";
-export const ANTHROPIC: string = "anthropic";
-export const ANYSCALE: string = "anyscale";
-export const PALM: string = "palm";
-export const TOGETHER_AI: string = "together-ai";
-export const GOOGLE: string = "google";
-export const PERPLEXITY_AI: string = "perplexity-ai";
-export const MISTRAL_AI: string = "mistral-ai";
-export const DEEPINFRA: string = "deepinfra";
-export const STABILITY_AI: string = "stability-ai";
-export const NOMIC: string = "nomic";
-export const OLLAMA: string = "ollama";
-export const AI21: string = "ai21";
-export const BEDROCK: string = "bedrock";
-export const GROQ: string = "groq";
-export const SEGMIND: string = "segmind";
-export const MOONSHOT: string = "moonshot";
-export const OPENROUTER: string = "openrouter";
-
-export const providersWithStreamingSupport = [
-  OPEN_AI,
-  AZURE_OPEN_AI,
-  ANTHROPIC,
-  COHERE,
-];
-export const allowedProxyProviders = [
-  OPEN_AI,
-  COHERE,
-  AZURE_OPEN_AI,
-  ANTHROPIC,
-];
-
-export const PROXY_REQUEST_PATH_PREFIX: string = "/v1/proxy";
-
-export const CONTENT_TYPES = {
-  APPLICATION_JSON: "application/json",
-  MULTIPART_FORM_DATA: "multipart/form-data",
-  EVENT_STREAM: "text/event-stream",
-  AUDIO_MPEG: "audio/mpeg",
-  APPLICATION_OCTET_STREAM: "application/octet-stream",
-  GENERIC_AUDIO_PATTERN: "audio",
-  PLAIN_TEXT: "text/plain",
-  HTML: "text/html",
-  GENERIC_IMAGE_PATTERN: "image/",
-=======
 export const OPEN_AI: string = 'openai';
 export const COHERE: string = 'cohere';
 export const AZURE_OPEN_AI: string = 'azure-openai';
@@ -88,6 +40,8 @@
 export const BEDROCK: string = 'bedrock';
 export const GROQ: string = 'groq';
 export const SEGMIND: string = 'segmind';
+export const MOONSHOT: string = "moonshot";
+export const OPENROUTER: string = "openrouter";
 
 export const VALID_PROVIDERS = [
   ANTHROPIC,
@@ -108,6 +62,8 @@
   BEDROCK,
   GROQ,
   SEGMIND,
+  MOONSHOT,
+  OPENROUTER,
 ];
 
 export const CONTENT_TYPES = {
@@ -120,5 +76,4 @@
   PLAIN_TEXT: 'text/plain',
   HTML: 'text/html',
   GENERIC_IMAGE_PATTERN: 'image/',
->>>>>>> 27a6ebbc
 };