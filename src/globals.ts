--- conflicted
+++ resolved
@@ -36,12 +36,9 @@
 export const STABILITY_AI: string = "stability-ai";
 export const NOMIC: string = "nomic";
 export const OLLAMA: string = "ollama";
-<<<<<<< HEAD
 export const ZHI_PU_AI: string = "zhipu-ai";
-=======
 export const AI21: string = "ai21";
 export const BEDROCK: string = "bedrock";
->>>>>>> e3437465
 
 export const providersWithStreamingSupport = [OPEN_AI, AZURE_OPEN_AI, ANTHROPIC, COHERE, ZHI_PU_AI];
 export const allowedProxyProviders = [OPEN_AI, COHERE, AZURE_OPEN_AI, ANTHROPIC];
