export const POWERED_BY: string = 'portkey';

export const HEADER_KEYS: Record<string, string> = {
  MODE: `x-${POWERED_BY}-mode`,
  RETRIES: `x-${POWERED_BY}-retry-count`,
  PROVIDER: `x-${POWERED_BY}-provider`,
  TRACE_ID: `x-${POWERED_BY}-trace-id`,
  CACHE: `x-${POWERED_BY}-cache`,
  FORWARD_HEADERS: `x-${POWERED_BY}-forward-headers`,
  CUSTOM_HOST: `x-${POWERED_BY}-custom-host`,
  REQUEST_TIMEOUT: `x-${POWERED_BY}-request-timeout`,
  STRICT_OPEN_AI_COMPLIANCE: `x-${POWERED_BY}-strict-open-ai-compliance`,
};

export const RESPONSE_HEADER_KEYS: Record<string, string> = {
  RETRY_ATTEMPT_COUNT: `x-${POWERED_BY}-retry-attempt-count`,
  LAST_USED_OPTION_INDEX: `x-${POWERED_BY}-last-used-option-index`,
  LAST_USED_OPTION_PARAMS: `x-${POWERED_BY}-last-used-option-params`,
  CACHE_STATUS: `x-${POWERED_BY}-cache-status`,
  TRACE_ID: `x-${POWERED_BY}-trace-id`,
};

export const RETRY_STATUS_CODES = [429, 500, 502, 503, 504];
export const MAX_RETRIES = 5;
export const REQUEST_TIMEOUT_STATUS_CODE = 408;
export const PRECONDITION_CHECK_FAILED_STATUS_CODE = 412;

export const OPEN_AI: string = 'openai';
export const COHERE: string = 'cohere';
export const AZURE_OPEN_AI: string = 'azure-openai';
export const ANTHROPIC: string = 'anthropic';
export const ANYSCALE: string = 'anyscale';
export const PALM: string = 'palm';
export const TOGETHER_AI: string = 'together-ai';
export const GOOGLE: string = 'google';
export const GOOGLE_VERTEX_AI: string = 'vertex-ai';
export const PERPLEXITY_AI: string = 'perplexity-ai';
export const REKA_AI: string = 'reka-ai';
export const MISTRAL_AI: string = 'mistral-ai';
export const DEEPINFRA: string = 'deepinfra';
export const STABILITY_AI: string = 'stability-ai';
export const NOMIC: string = 'nomic';
export const OLLAMA: string = 'ollama';
export const AI21: string = 'ai21';
export const BEDROCK: string = 'bedrock';
export const GROQ: string = 'groq';
export const SEGMIND: string = 'segmind';
export const JINA: string = 'jina';
export const FIREWORKS_AI: string = 'fireworks-ai';
export const WORKERS_AI: string = 'workers-ai';
export const MOONSHOT: string = 'moonshot';
export const OPENROUTER: string = 'openrouter';
export const LINGYI: string = 'lingyi';
export const ZHIPU: string = 'zhipu';
export const NOVITA_AI: string = 'novita-ai';
export const MONSTERAPI: string = 'monsterapi';
export const DEEPSEEK: string = 'deepseek';
export const PREDIBASE: string = 'predibase';
<<<<<<< HEAD
export const VOYAGE: string = 'voyage';
=======
export const DEEPBRICKS: string = 'deepbricks';
export const SILICON_FLOW: string = 'siliconflow';
export const DEEPSEEK: string = 'deepseek';
>>>>>>> a441e2e2

export const VALID_PROVIDERS = [
  ANTHROPIC,
  ANYSCALE,
  AZURE_OPEN_AI,
  COHERE,
  GOOGLE,
  GOOGLE_VERTEX_AI,
  MISTRAL_AI,
  OPEN_AI,
  PALM,
  PERPLEXITY_AI,
  REKA_AI,
  TOGETHER_AI,
  DEEPINFRA,
  STABILITY_AI,
  NOMIC,
  OLLAMA,
  AI21,
  BEDROCK,
  GROQ,
  SEGMIND,
  JINA,
  FIREWORKS_AI,
  WORKERS_AI,
  MOONSHOT,
  OPENROUTER,
  LINGYI,
  ZHIPU,
  NOVITA_AI,
  MONSTERAPI,
  DEEPSEEK,
  PREDIBASE,
<<<<<<< HEAD
  VOYAGE,
=======
  DEEPBRICKS,
  SILICON_FLOW,
  DEEPSEEK,
>>>>>>> a441e2e2
];

export const CONTENT_TYPES = {
  APPLICATION_JSON: 'application/json',
  MULTIPART_FORM_DATA: 'multipart/form-data',
  EVENT_STREAM: 'text/event-stream',
  AUDIO_MPEG: 'audio/mpeg',
  APPLICATION_OCTET_STREAM: 'application/octet-stream',
  GENERIC_AUDIO_PATTERN: 'audio',
  PLAIN_TEXT: 'text/plain',
  HTML: 'text/html',
  GENERIC_IMAGE_PATTERN: 'image/',
};<|MERGE_RESOLUTION|>--- conflicted
+++ resolved
@@ -56,13 +56,9 @@
 export const MONSTERAPI: string = 'monsterapi';
 export const DEEPSEEK: string = 'deepseek';
 export const PREDIBASE: string = 'predibase';
-<<<<<<< HEAD
 export const VOYAGE: string = 'voyage';
-=======
 export const DEEPBRICKS: string = 'deepbricks';
 export const SILICON_FLOW: string = 'siliconflow';
-export const DEEPSEEK: string = 'deepseek';
->>>>>>> a441e2e2
 
 export const VALID_PROVIDERS = [
   ANTHROPIC,
@@ -96,13 +92,9 @@
   MONSTERAPI,
   DEEPSEEK,
   PREDIBASE,
-<<<<<<< HEAD
   VOYAGE,
-=======
   DEEPBRICKS,
   SILICON_FLOW,
-  DEEPSEEK,
->>>>>>> a441e2e2
 ];
 
 export const CONTENT_TYPES = {
