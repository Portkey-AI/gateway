--- conflicted
+++ resolved
@@ -27,11 +27,8 @@
 export const PALM: string = "palm";
 export const TOGETHER_AI: string = "together-ai";
 export const GOOGLE: string = "google";
-<<<<<<< HEAD
 export const PERPLEXITY_AI: string = "perplexity-ai";
-=======
 export const MISTRAL_AI: string = "mistral-ai";
->>>>>>> 63b7c309
 
 export const providersWithStreamingSupport = [OPEN_AI, AZURE_OPEN_AI, ANTHROPIC, COHERE];
 export const allowedProxyProviders = [OPEN_AI, COHERE, AZURE_OPEN_AI, ANTHROPIC];
