# Logs
logs
*.log
npm-debug.log*
yarn-debug.log*
yarn-error.log*
lerna-debug.log*
.pnpm-debug.log*

# Diagnostic reports (https://nodejs.org/api/report.html)
report.[0-9]*.[0-9]*.[0-9]*.[0-9]*.json

# Runtime data
pids
*.pid
*.seed
*.pid.lock

# Directory for instrumented libs generated by jscoverage/JSCover
lib-cov

# Coverage directory used by tools like istanbul
coverage
*.lcov

# nyc test coverage
.nyc_output

# Grunt intermediate storage (https://gruntjs.com/creating-plugins#storing-task-files)
.grunt

# Bower dependency directory (https://bower.io/)
bower_components

# node-waf configuration
.lock-wscript

# Compiled binary addons (https://nodejs.org/api/addons.html)
build/Release

# Dependency directories
node_modules/
jspm_packages/

# Snowpack dependency directory (https://snowpack.dev/)
web_modules/

# TypeScript cache
*.tsbuildinfo

# Optional npm cache directory
.npm

# Optional eslint cache
.eslintcache

# Optional stylelint cache
.stylelintcache

# Microbundle cache
.rpt2_cache/
.rts2_cache_cjs/
.rts2_cache_es/
.rts2_cache_umd/

# Optional REPL history
.node_repl_history

# Output of 'npm pack'
*.tgz

# Yarn Integrity file
.yarn-integrity

# dotenv environment variable files
.env
.env.development.local
.env.test.local
.env.production.local
.env.local

# parcel-bundler cache (https://parceljs.org/)
.cache
.parcel-cache

# Next.js build output
.next
out

# Nuxt.js build / generate output
.nuxt
dist

# Gatsby files
.cache/
# Comment in the public line in if your project uses Gatsby and not Next.js
# https://nextjs.org/blog/next-9-1#public-directory-support
# public

# vuepress build output
.vuepress/dist

# vuepress v2.x temp and cache directory
.temp
.cache

# Docusaurus cache and generated files
.docusaurus

# Serverless directories
.serverless/

# FuseBox cache
.fusebox/

# DynamoDB Local files
.dynamodb/

# TernJS port file
.tern-port

# Stores VSCode versions used for testing VSCode extensions
.vscode-test

# yarn v2
.yarn/cache
.yarn/unplugged
.yarn/build-state.yml
.yarn/install-state.gz
.pnp.*
.dev.vars

# Rollup build dir
build
.DS_Store

# Wrangler temp directory
.wrangler

# IntelliJ Idea
.idea
<<<<<<< HEAD

plugins/**/.creds.json

.vercel
=======
plugins/**/.creds.json
plugins/**/creds.json
>>>>>>> e13e6194
<|MERGE_RESOLUTION|>--- conflicted
+++ resolved
@@ -139,12 +139,6 @@
 
 # IntelliJ Idea
 .idea
-<<<<<<< HEAD
-
-plugins/**/.creds.json
-
-.vercel
-=======
 plugins/**/.creds.json
 plugins/**/creds.json
->>>>>>> e13e6194
+.vercel