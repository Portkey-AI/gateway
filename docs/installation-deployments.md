# Install, Run & Deploy AI Gateway

## Locally

Ensure [NodeJS is installed](https://nodejs.org/en/learn/getting-started/how-to-install-nodejs).

To quick-run the AI gateway locally:

**Node**

```sh
$ npx @portkey-ai/gateway
Your AI Gateway is now running on http://localhost:8787 🚀
```

**Bun**

```sh
$ bunx @portkey-ai/gateway
Your AI Gateway is now running on http://localhost:8787 🚀
```

## Replit

Replit is cloud based IDE. You can deploy the AI gateway for your apps.

[![Deploy on Replit](https://replit.com/badge?caption=Deploy%20on%20Replit)](https://replit.com/@portkey/AI-Gateway?v=1)

## Cloudflare Workers

Clone the Repository

```sh
git clone https://github.com/portkey-ai/gateway
```

Install the NPM dependencies

```sh
cd gateway
npm install
```

Deploy (uses [Wrangler CLI](https://developers.cloudflare.com/workers/wrangler/))

```sh
npm run deploy
```

## NodeJS Service

Clone the Repository and install NPM dependencies

```sh
git clone https://github.com/portkey-ai/gateway
cd gateway
npm i
npm run build
```

Run the server

```sh
npm run build
```

## Docker

To run using Docker

```sh
docker run -d -p 8787:8787 portkeyai/gateway:latest
```

<<<<<<< HEAD
## Docker Compose
=======
# Deploy to Zeabur

Click on the button below to deploy.

[![Deploy on Zeabur](https://zeabur.com/button.svg)](https://zeabur.com/templates/RU38E3)

# Deploy to Vercel
Docs to be written, please help!
>>>>>>> 8c5a9215

Download compose file

```sh
wget "https://raw.githubusercontent.com/Portkey-AI/gateway/main/docker-compose.yaml"
```

Run

```sh
docker compose up -d
# running and listening on port 8787
```<|MERGE_RESOLUTION|>--- conflicted
+++ resolved
@@ -72,9 +72,7 @@
 docker run -d -p 8787:8787 portkeyai/gateway:latest
 ```
 
-<<<<<<< HEAD
-## Docker Compose
-=======
+
 # Deploy to Zeabur
 
 Click on the button below to deploy.
@@ -83,7 +81,6 @@
 
 # Deploy to Vercel
 Docs to be written, please help!
->>>>>>> 8c5a9215
 
 Download compose file
 
