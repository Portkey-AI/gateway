--- conflicted
+++ resolved
@@ -13,7 +13,6 @@
 import { handler as defaultalllowercase } from './default/alllowercase';
 import { handler as defaultendsWith } from './default/endsWith';
 import { handler as defaultmodelWhitelist } from './default/modelWhitelist';
-<<<<<<< HEAD
 import { handler as qualifireDangerousContent } from './qualifire/dangerousContent';
 import { handler as qualifireGrounding } from './qualifire/grounding';
 import { handler as qualifireHarassment } from './qualifire/harassment';
@@ -25,9 +24,7 @@
 import { handler as qualifireHateSpeech } from './qualifire/hateSpeech';
 import { handler as qualifirePii } from './qualifire/pii';
 import { handler as qualifirePromptInjections } from './qualifire/promptInjections';
-=======
 import { handler as defaultaddPrefix } from './default/addPrefix';
->>>>>>> d56830b8
 import { handler as defaultmodelRules } from './default/modelRules';
 import { handler as portkeymoderateContent } from './portkey/moderateContent';
 import { handler as portkeylanguage } from './portkey/language';
