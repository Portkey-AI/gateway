--- conflicted
+++ resolved
@@ -10,11 +10,8 @@
 import { handler as defaultlog } from './default/log';
 import { handler as defaultcontainsCode } from './default/containsCode';
 import { handler as defaultalluppercase } from './default/alluppercase';
-<<<<<<< HEAD
 import { handler as defaultalllowercase } from './default/alllowercase';
-=======
 import { handler as defaultendsWith } from './default/endsWith';
->>>>>>> b56a7bf4
 import { handler as portkeymoderateContent } from './portkey/moderateContent';
 import { handler as portkeylanguage } from './portkey/language';
 import { handler as portkeypii } from './portkey/pii';
@@ -49,11 +46,8 @@
     log: defaultlog,
     containsCode: defaultcontainsCode,
     alluppercase: defaultalluppercase,
-<<<<<<< HEAD
     alllowercase: defaultalllowercase,
-=======
     endsWith: defaultendsWith,
->>>>>>> b56a7bf4
   },
   portkey: {
     moderateContent: portkeymoderateContent,
