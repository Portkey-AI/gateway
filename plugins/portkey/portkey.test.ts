--- conflicted
+++ resolved
@@ -1,5 +1,5 @@
 import { handler as moderateContentHandler } from './moderateContent';
-import testCreds from './creds.json';
+import testCreds from './.creds.json';
 
 describe('moderateContentHandler', () => {
   it('should return an error if hook type is not supported', async () => {
@@ -14,16 +14,10 @@
   });
 
   it('should return an error if fetch request fails', async () => {
-<<<<<<< HEAD
-    const context = { hookType: 'beforeRequestHook' };
-    const parameters = testCreds;
-    const result = await moderateContentHandler(context, parameters);
-=======
     const context = {};
     const eventType = 'beforeRequestHook';
     const parameters = { PORTKEY_API_KEY: 'test' };
     const result = await moderateContentHandler(context, parameters, eventType);
->>>>>>> ad6dc7fb
     expect(result.error).toBeDefined();
     expect(result.verdict).toBe(false);
     expect(result.data).toBeNull();
@@ -33,23 +27,12 @@
     const context = {
       request: { text: 'this is a test string for moderations' },
     };
-<<<<<<< HEAD
-    const parameters = { 
-      credentials: testCreds, 
-      categories: ['violence']
-    }
-    const result = await moderateContentHandler(context, parameters);
-=======
     const eventType = 'beforeRequestHook';
     const parameters = {
-      credentials: {
-        PORTKEY_API_KEY: testCreds.PORTKEY_API_KEY,
-        PORTKEY_VIRTUAL_KEY: testCreds.PORTKEY_VIRTUAL_KEY,
-      },
+      credentials: testCreds,
       categories: ['violence'],
     };
     const result = await moderateContentHandler(context, parameters, eventType);
->>>>>>> ad6dc7fb
     expect(result.error).toBeNull();
     expect(result.verdict).toBeDefined();
     expect(result.data).toBeDefined();
@@ -59,23 +42,12 @@
     const context = {
       request: { text: 'I really want to murder him brutally.' },
     };
-<<<<<<< HEAD
-    const parameters = { 
-      credentials: testCreds, 
-      categories: ['violence']
-    }
-    const result = await moderateContentHandler(context, parameters);
-=======
     const eventType = 'beforeRequestHook';
     const parameters = {
-      credentials: {
-        PORTKEY_API_KEY: testCreds.PORTKEY_API_KEY,
-        PORTKEY_VIRTUAL_KEY: testCreds.PORTKEY_VIRTUAL_KEY,
-      },
+      credentials: testCreds,
       categories: ['violence'],
     };
     const result = await moderateContentHandler(context, parameters, eventType);
->>>>>>> ad6dc7fb
     expect(result.error).toBeNull();
     expect(result.verdict).toBe(false);
     expect(result.data).toBeDefined();
