--- conflicted
+++ resolved
@@ -7,11 +7,8 @@
 import { handler as sentenceCountHandler } from './sentenceCount';
 import { handler as webhookHandler } from './webhook';
 import { handler as logHandler } from './log';
-<<<<<<< HEAD
 import { handler as endsWithHandler } from './endsWith';
-=======
 import { handler as allUppercaseHandler } from './alluppercase';
->>>>>>> 3bb3a803
 
 import { z } from 'zod';
 import { PluginContext, PluginParameters } from '../types';
@@ -685,7 +682,6 @@
   });
 });
 
-<<<<<<< HEAD
 describe('endsWith handler', () => {
   it('should return true verdict if response ends with provided suffix', async () => {
     const eventType = 'afterRequestHook';
@@ -714,10 +710,10 @@
     };
 
     const result = await endsWithHandler(context, parameters, eventType);
-
-    expect(result.error).toBe(null);
-    expect(result.verdict).toBe(false);
-  });
+    expect(result.error).toBe(null);
+    expect(result.verdict).toBe(false);
+  });
+
   it('should return error for missing suffix in parameters', async () => {
     const context: PluginContext = {
       response: { text: 'This is a sentence which ends with Portkey.' },
@@ -732,7 +728,9 @@
     expect(result.error?.message).toBe('Missing suffix or text');
     expect(result.verdict).toBe(false);
     expect(result.data).toBe(null);
-=======
+  });
+});
+
 describe('allUppercase handler', () => {
   it('should return true verdict for a sentence with all uppercase characters', async () => {
     const context: PluginContext = {
@@ -752,9 +750,7 @@
     const eventType = 'afterRequestHook';
 
     const result = await allUppercaseHandler(context, {}, eventType);
-
-    expect(result.error).toBe(null);
-    expect(result.verdict).toBe(false);
->>>>>>> 3bb3a803
+    expect(result.error).toBe(null);
+    expect(result.verdict).toBe(false);
   });
 });