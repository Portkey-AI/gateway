--- conflicted
+++ resolved
@@ -1,12 +1,8 @@
 {
   "name": "@portkey-ai/gateway",
-<<<<<<< HEAD
-  "version": "1.14.3",
-  "description": "A fast AI gateway with 250+ LLM integrations, custom plugins, and guardrails by Portkey",
-=======
+
   "version": "1.15.1",
   "description": "A fast AI gateway by Portkey",
->>>>>>> 580c2421
   "repository": {
     "type": "git",
     "url": "git+https://github.com/Portkey-AI/gateway.git"
